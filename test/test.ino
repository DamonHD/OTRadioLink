--- conflicted
+++ resolved
@@ -177,8 +177,10 @@
   OTRFM23BLink::OTRFM23BLink<OTV0P2BASE::V0p2_PIN_SPI_nSS> l0;
   OTRFM23BLink::OTRFM23BLink<OTV0P2BASE::V0p2_PIN_SPI_nSS, -1> l1;
   OTRFM23BLink::OTRFM23BLink<OTV0P2BASE::V0p2_PIN_SPI_nSS, 9> l2;
-  // Cam't do anything with this unless on V0p2 board.
-  //l0.preinit(NULL); // Must not break anything nor stall!
+//#ifdef ON_V0P2_BOARD
+//  // Can't do anything with this unless on V0p2 board.
+//  l0.preinit(NULL); // Must not break anything nor stall!
+//#endif
   }
 
 // Some tests for all ISRRXQueue implementations.
@@ -192,7 +194,6 @@
   AssertIsTrueWithErr((queueRXMsgsMin >= 1), queueRXMsgsMin); 
   AssertIsTrueWithErr((maxRXMsgLen >= 64), maxRXMsgLen); 
   AssertIsEqual(0, q.getRXMsgsQueued());
-<<<<<<< HEAD
   uint8_t buf1[1];
   AssertIsEqual(0, q.getRXMsg(buf1, 1));
   // Pretend to be an ISR and try to load up a message.
@@ -208,8 +209,6 @@
   // Check that the queue is empty again.
   AssertIsEqual(0, q.getRXMsgsQueued());
   AssertIsEqual(0, q.getRXMsg(buf1, 1));
-=======
->>>>>>> 23a67bb3
   }
 
 // Do some basic exercise of the RFM23B class, eg that it compiles.
