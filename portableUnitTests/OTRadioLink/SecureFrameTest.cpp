/*
The OpenTRV project licenses this file to you
under the Apache Licence, Version 2.0 (the "Licence");
you may not use this file except in compliance
with the Licence. You may obtain a copy of the Licence at

http://www.apache.org/licenses/LICENSE-2.0

Unless required by applicable law or agreed to in writing,
software distributed under the Licence is distributed on an
"AS IS" BASIS, WITHOUT WARRANTIES OR CONDITIONS OF ANY
KIND, either express or implied. See the Licence for the
specific language governing permissions and limitations
under the Licence.

Author(s) / Copyright (s): Damon Hart-Davis 2016
*/

/*
 * OTRadValve tests of secure frames dependent on OTASEGCM
 */

// Only enable these tests if the OTAESGCM library is marked as available.
#if defined(EXT_AVAILABLE_ARDUINO_LIB_OTAESGCM)


#include <gtest/gtest.h>
#include <stdio.h>
#include <stdlib.h>

#include <OTAESGCM.h>
#include <OTRadioLink.h>


static const int AES_KEY_SIZE = 128; // in bits
static const int GCM_NONCE_LENGTH = 12; // in bytes
static const int GCM_TAG_LENGTH = 16; // in bytes (default 16, 12 possible)

// All-zeros const 16-byte/128-bit key.
// Can be used for other purposes.
static const uint8_t zeroBlock[16] = { };

// Max stack usage in bytes
static constexpr int maxStackSecureFrameEncode = 328;
static constexpr int maxStackSecureFrameDecode = 328;


// Test quick integrity checks, for TX and RX.
//
// DHD20161107: imported from test_SECFRAME.ino testFramQIC().
TEST(OTAESGCMSecureFrame, FrameQIC)
{
    OTRadioLink::SecurableFrameHeader sfh;
    uint8_t id[OTRadioLink::SecurableFrameHeader::maxIDLength];
    uint8_t buf[OTRadioLink::SecurableFrameHeader::maxSmallFrameSize + 1];
    // Uninitialised SecurableFrameHeader should be 'invalid'.
    EXPECT_TRUE(sfh.isInvalid());
    // ENCODE
    // Test various bad input combos that should be caught by QIC.
    // Can futz (some of the) inputs that should not matter...
    // Should fail with bad ID length.
    EXPECT_EQ(0, sfh.checkAndEncodeSmallFrameHeader(buf, sizeof(buf),
                                               false, OTRadioLink::FTS_BasicSensorOrValve,
                                               OTV0P2BASE::randRNG8(),
                                               id, OTRadioLink::SecurableFrameHeader::maxIDLength + 1,
                                               2,
                                               1));
    // Should fail with bad buffer length.
    EXPECT_EQ(0, sfh.checkAndEncodeSmallFrameHeader(buf, 0,
                                               false, OTRadioLink::FTS_BasicSensorOrValve,
                                               OTV0P2BASE::randRNG8(),
                                               id, 2,
                                               2,
                                               1));
    // Should fail with bad frame type.
    EXPECT_EQ(0, sfh.checkAndEncodeSmallFrameHeader(buf, sizeof(buf),
                                               OTV0P2BASE::randRNG8NextBoolean(), OTRadioLink::FTS_NONE,
                                               OTV0P2BASE::randRNG8(),
                                               id, 2,
                                               2,
                                               1));
    EXPECT_EQ(0, sfh.checkAndEncodeSmallFrameHeader(buf, sizeof(buf),
                                               OTV0P2BASE::randRNG8NextBoolean(), OTRadioLink::FTS_INVALID_HIGH,
                                               OTV0P2BASE::randRNG8(),
                                               id, 2,
                                               2,
                                               1));
    // Should fail with impossible body length.
    EXPECT_EQ(0, sfh.checkAndEncodeSmallFrameHeader(buf, sizeof(buf),
                                               OTV0P2BASE::randRNG8NextBoolean(), OTRadioLink::FTS_ALIVE,
                                               OTV0P2BASE::randRNG8(),
                                               id, 1,
                                               252,
                                               1));
    // Should fail with impossible trailer length.
    EXPECT_EQ(0, sfh.checkAndEncodeSmallFrameHeader(buf, sizeof(buf),
                                               OTV0P2BASE::randRNG8NextBoolean(), OTRadioLink::FTS_ALIVE,
                                               OTV0P2BASE::randRNG8(),
                                               id, 1,
                                               0,
                                               0));
    EXPECT_EQ(0, sfh.checkAndEncodeSmallFrameHeader(buf, sizeof(buf),
                                               OTV0P2BASE::randRNG8NextBoolean(), OTRadioLink::FTS_ALIVE,
                                               OTV0P2BASE::randRNG8(),
                                               id, 1,
                                               0,
                                               252));
    // Should fail with impossible body + trailer length (for small frame).
    EXPECT_EQ(0, sfh.checkAndEncodeSmallFrameHeader(buf, sizeof(buf),
                                               OTV0P2BASE::randRNG8NextBoolean(), OTRadioLink::FTS_ALIVE,
                                               OTV0P2BASE::randRNG8(),
                                               id, 1,
                                               32,
                                               32));
    // "I'm Alive!" message with 1-byte ID should succeed and be of full header length (5).
    EXPECT_EQ(5, sfh.checkAndEncodeSmallFrameHeader(buf, sizeof(buf),
                                               false, OTRadioLink::FTS_ALIVE,
                                               OTV0P2BASE::randRNG8(),
                                               id, 1, // Minimal (non-empty) ID.
                                               0, // No payload.
                                               1));
    // Large but legal body size.
    EXPECT_EQ(5, sfh.checkAndEncodeSmallFrameHeader(buf, sizeof(buf),
                                               false, OTRadioLink::FTS_ALIVE,
                                               OTV0P2BASE::randRNG8(),
                                               id, 1, // Minimal (non-empty) ID.
                                               32,
                                               1));
    // DECODE
    // Test various bad input combos that should be caught by QIC.
    // Can futz (some of the) inputs that should not matter...
    // Should fail with bad (too small) buffer.
    buf[0] = OTV0P2BASE::randRNG8();
    EXPECT_EQ(0, sfh.checkAndDecodeSmallFrameHeader(buf, 0));
    // Should fail with bad (too small) frame length.
    buf[0] = 3 & OTV0P2BASE::randRNG8();
    EXPECT_EQ(0, sfh.checkAndDecodeSmallFrameHeader(buf, sizeof(buf)));
    // Should fail with bad (too large) frame length for 'small' frame.
    buf[0] = 64;
    EXPECT_EQ(0, sfh.checkAndDecodeSmallFrameHeader(buf, sizeof(buf)));
    // Should fail with bad (too large) frame header for the input buffer.
    const uint8_t buf1[] = { 0x08, 0x4f, 0x02, 0x80, 0x81 }; // , 0x02, 0x00, 0x01, 0x23 };
    EXPECT_EQ(0, sfh.checkAndDecodeSmallFrameHeader(buf1, 5));
    // Should fail with bad trailer byte (illegal 0x00 value).
    const uint8_t buf2[] = { 0x08, 0x4f, 0x02, 0x80, 0x81, 0x02, 0x00, 0x01, 0x00 };
    EXPECT_EQ(0, sfh.checkAndDecodeSmallFrameHeader(buf2, sizeof(buf2)));
    // Should fail with bad trailer byte (illegal 0xff value).
    const uint8_t buf3[] = { 0x08, 0x4f, 0x02, 0x80, 0x81, 0x02, 0x00, 0x01, 0xff };
    EXPECT_EQ(0, sfh.checkAndDecodeSmallFrameHeader(buf3, sizeof(buf3)));
    // TODO
}

// Test encoding of header for TX.
//
// DHD20161107: imported from test_SECFRAME.ino testFrameHeaderEncoding().
TEST(OTAESGCMSecureFrame, FrameHeaderEncoding)
{
    OTRadioLink::SecurableFrameHeader sfh;
    uint8_t id[OTRadioLink::SecurableFrameHeader::maxIDLength];
    uint8_t buf[OTRadioLink::SecurableFrameHeader::maxSmallFrameSize];
    //
    // Test vector 1 / example from the spec.
    //Example insecure frame, valve unit 0% open, no call for heat/flags/stats.
    //In this case the frame sequence number is zero, and ID is 0x80 0x81.
    //
    //08 4f 02 80 81 02 | 00 01 | 23
    //
    //08 length of header (8) after length byte 5 + body 2 + trailer 1
    //4f 'O' insecure OpenTRV basic frame
    //02 0 sequence number, ID length 2
    //80 ID byte 1
    //81 ID byte 2
    //02 body length 2
    //00 valve 0%, no call for heat
    //01 no flags or stats, unreported occupancy
    //23 CRC value
    id[0] = 0x80;
    id[1] = 0x81;
    EXPECT_EQ(6, sfh.checkAndEncodeSmallFrameHeader(buf, sizeof(buf),
                                               false, OTRadioLink::FTS_BasicSensorOrValve,
                                               0,
                                               id, 2,
                                               2,
                                               1));
    EXPECT_EQ(0x08, buf[0]);
    EXPECT_EQ(0x4f, buf[1]);
    EXPECT_EQ(0x02, buf[2]);
    EXPECT_EQ(0x80, buf[3]);
    EXPECT_EQ(0x81, buf[4]);
    EXPECT_EQ(0x02, buf[5]);
    // Check related parameters.
    EXPECT_EQ(8, sfh.fl);
    EXPECT_EQ(6, sfh.getBodyOffset());
    EXPECT_EQ(8, sfh.getTrailerOffset());
    //
    // Test vector 2 / example from the spec.
    //Example insecure frame, no valve, representative minimum stats {"b":1}
    //In this case the frame sequence number is zero, and ID is 0x80 0x81.
    //
    //0e 4f 02 80 81 08 | 7f 11 7b 22 62 22 3a 31 | 61
    //
    //0e length of header (14) after length byte 5 + body 8 + trailer 1
    //4f 'O' insecure OpenTRV basic frame
    //02 0 sequence number, ID length 2
    //80 ID byte 1
    //81 ID byte 2
    //08 body length 8
    //7f no valve, no call for heat
    //11 stats present flag only, unreported occupancy
    //7b 22 62 22 3a 31  {"b":1  Stats: note that implicit trailing '}' is not sent.
    //61 CRC value
    id[0] = 0x80;
    id[1] = 0x81;
    EXPECT_EQ(6, sfh.checkAndEncodeSmallFrameHeader(buf, sizeof(buf),
                                               false, OTRadioLink::FTS_BasicSensorOrValve,
                                               0,
                                               id, 2,
                                               8,
                                               1));
    EXPECT_EQ(0x0e, buf[0]);
    EXPECT_EQ(0x4f, buf[1]);
    EXPECT_EQ(0x02, buf[2]);
    EXPECT_EQ(0x80, buf[3]);
    EXPECT_EQ(0x81, buf[4]);
    EXPECT_EQ(0x08, buf[5]);
    // Check related parameters.
    EXPECT_EQ(14, sfh.fl);
    EXPECT_EQ(6, sfh.getBodyOffset());
    EXPECT_EQ(14, sfh.getTrailerOffset());
}

// Test decoding of header for RX.
//
// DHD20161107: imported from test_SECFRAME.ino testFrameHeaderDecoding().
TEST(OTAESGCMSecureFrame, FrameHeaderDecoding)
{
    OTRadioLink::SecurableFrameHeader sfh;
    //
    // Test vector 1 / example from the spec.
    //Example insecure frame, valve unit 0% open, no call for heat/flags/stats.
    //In this case the frame sequence number is zero, and ID is 0x80 0x81.
    //
    //08 4f 02 80 81 02 | 00 01 | 23
    //
    //08 length of header (8) after length byte 5 + body 2 + trailer 1
    //4f 'O' insecure OpenTRV basic frame
    //02 0 sequence number, ID length 2
    //80 ID byte 1
    //81 ID byte 2
    //02 body length 2
    //00 valve 0%, no call for heat
    //01 no flags or stats, unreported occupancy
    //23 CRC value
    const uint8_t buf1[] = { 0x08, 0x4f, 0x02, 0x80, 0x81, 0x02, 0x00, 0x01, 0x23 };
    EXPECT_EQ(6, sfh.checkAndDecodeSmallFrameHeader(buf1, sizeof(buf1)));
    // Check decoded parameters.
    EXPECT_EQ(8, sfh.fl);
    EXPECT_EQ(2, sfh.getIl());
    EXPECT_EQ(0x80, sfh.id[0]);
    EXPECT_EQ(0x81, sfh.id[1]);
    EXPECT_EQ(2, sfh.bl);
    EXPECT_EQ(1, sfh.getTl());
    EXPECT_EQ(6, sfh.getBodyOffset());
    EXPECT_EQ(8, sfh.getTrailerOffset());
    //
    // Test vector 2 / example from the spec.
    //Example insecure frame, no valve, representative minimum stats {"b":1}
    //In this case the frame sequence number is zero, and ID is 0x80 0x81.
    //
    //0e 4f 02 80 81 08 | 7f 11 7b 22 62 22 3a 31 | 61
    //
    //0e length of header (14) after length byte 5 + body 8 + trailer 1
    //4f 'O' insecure OpenTRV basic frame
    //02 0 sequence number, ID length 2
    //80 ID byte 1
    //81 ID byte 2
    //08 body length 8
    //7f no valve, no call for heat
    //11 stats present flag only, unreported occupancy
    //7b 22 62 22 3a 31  {"b":1  Stats: note that implicit trailing '}' is not sent.
    //61 CRC value
    static const uint8_t buf2[] = { 0x0e, 0x4f, 0x02, 0x80, 0x81, 0x08, 0x7f, 0x11, 0x7b, 0x22, 0x62, 0x22, 0x3a, 0x31, 0x61 };
    EXPECT_EQ(6, sfh.checkAndDecodeSmallFrameHeader(buf2, sizeof(buf2)));
    // Check decoded parameters.
    EXPECT_EQ(14, sfh.fl);
    EXPECT_EQ(2, sfh.getIl());
    EXPECT_EQ(0x80, sfh.id[0]);
    EXPECT_EQ(0x81, sfh.id[1]);
    EXPECT_EQ(8, sfh.bl);
    EXPECT_EQ(1, sfh.getTl());
    EXPECT_EQ(6, sfh.getBodyOffset());
    EXPECT_EQ(14, sfh.getTrailerOffset());
}

// Test CRC computation for insecure frames.
//
// DHD20161107: imported from test_SECFRAME.ino testNonsecureFrameCRC().
TEST(OTAESGCMSecureFrame, NonsecureFrameCRC)
{
    OTRadioLink::SecurableFrameHeader sfh;
    //
    // Test vector 1 / example from the spec.
    //Example insecure frame, valve unit 0% open, no call for heat/flags/stats.
    //In this case the frame sequence number is zero, and ID is 0x80 0x81.
    //
    //08 4f 02 80 81 02 | 00 01 | 23
    //
    //08 length of header (8) after length byte 5 + body 2 + trailer 1
    //4f 'O' insecure OpenTRV basic frame
    //02 0 sequence number, ID length 2
    //80 ID byte 1
    //81 ID byte 2
    //02 body length 2
    //00 valve 0%, no call for heat
    //01 no flags or stats, unreported occupancy
    //23 CRC value
    const uint8_t buf1[] = { 0x08, 0x4f, 0x02, 0x80, 0x81, 0x02, 0x00, 0x01, 0x23 };
    EXPECT_EQ(6, sfh.checkAndDecodeSmallFrameHeader(buf1, 6));
    EXPECT_EQ(0x23, sfh.computeNonSecureFrameCRC(buf1, sizeof(buf1) - 1));
    // Decode entire frame, emulating RX, structurally validating the header then checking the CRC.
    EXPECT_TRUE(0 != sfh.checkAndDecodeSmallFrameHeader(buf1, sizeof(buf1)));
    EXPECT_TRUE(0 != decodeNonsecureSmallFrameRaw(&sfh, buf1, sizeof(buf1)));
    //
    // Test vector 2 / example from the spec.
    //Example insecure frame, no valve, representative minimum stats {"b":1}
    //In this case the frame sequence number is zero, and ID is 0x80 0x81.
    //
    //0e 4f 02 80 81 08 | 7f 11 7b 22 62 22 3a 31 | 61
    //
    //0e length of header (14) after length byte 5 + body 8 + trailer 1
    //4f 'O' insecure OpenTRV basic frame
    //02 0 sequence number, ID length 2
    //80 ID byte 1
    //81 ID byte 2
    //08 body length 8
    //7f no valve, no call for heat
    //11 stats present flag only, unreported occupancy
    //7b 22 62 22 3a 31  {"b":1  Stats: note that implicit trailing '}' is not sent.
    //61 CRC value
    const uint8_t buf2[] = { 0x0e, 0x4f, 0x02, 0x80, 0x81, 0x08, 0x7f, 0x11, 0x7b, 0x22, 0x62, 0x22, 0x3a, 0x31, 0x61 };
    // Just decode and check the frame header first
    EXPECT_EQ(6, sfh.checkAndDecodeSmallFrameHeader(buf2, 6));
    EXPECT_EQ(0x61, sfh.computeNonSecureFrameCRC(buf2, sizeof(buf2) - 1));
    // Decode entire frame, emulating RX, structurally validating the header then checking the CRC.
    EXPECT_TRUE(0 != sfh.checkAndDecodeSmallFrameHeader(buf2, sizeof(buf2)));
    EXPECT_TRUE(0 != decodeNonsecureSmallFrameRaw(&sfh, buf2, sizeof(buf2)));
}

// Test encoding of entire non-secure frame for TX.
//
// DHD20161107: imported from test_SECFRAME.ino testNonsecureSmallFrameEncoding().
TEST(OTAESGCMSecureFrame, NonsecureSmallFrameEncoding)
{
    uint8_t buf[OTRadioLink::SecurableFrameHeader::maxSmallFrameSize];
    //
    // Test vector 1 / example from the spec.
    //Example insecure frame, valve unit 0% open, no call for heat/flags/stats.
    //In this case the frame sequence number is zero, and ID is 0x80 0x81.
    //
    //08 4f 02 80 81 02 | 00 01 | 23
    //
    //08 length of header (8) after length byte 5 + body 2 + trailer 1
    //4f 'O' insecure OpenTRV basic frame
    //02 0 sequence number, ID length 2
    //80 ID byte 1
    //81 ID byte 2
    //02 body length 2
    //00 valve 0%, no call for heat
    //01 no flags or stats, unreported occupancy
    //23 CRC value
    const uint8_t id[] =  { 0x80, 0x81 };
    const uint8_t body[] = { 0x00, 0x01 };
    EXPECT_EQ(9, OTRadioLink::encodeNonsecureSmallFrame(buf, sizeof(buf),
                                    OTRadioLink::FTS_BasicSensorOrValve,
                                    0,
                                    id, 2,
                                    body, 2));
    EXPECT_EQ(0x08, buf[0]);
    EXPECT_EQ(0x4f, buf[1]);
    EXPECT_EQ(0x02, buf[2]);
    EXPECT_EQ(0x80, buf[3]);
    EXPECT_EQ(0x81, buf[4]);
    EXPECT_EQ(0x02, buf[5]);
    EXPECT_EQ(0x00, buf[6]);
    EXPECT_EQ(0x01, buf[7]);
    EXPECT_EQ(0x23, buf[8]);
}

// Test simple plain-text padding for encryption.
//
// DHD20161107: imported from test_SECFRAME.ino testSimplePadding().
TEST(OTAESGCMSecureFrame, SimplePadding)
{
    uint8_t buf[OTRadioLink::ENC_BODY_SMALL_FIXED_CTEXT_SIZE];
    // Provoke failure with NULL buffer.
    EXPECT_EQ(0, OTRadioLink::SimpleSecureFrame32or0BodyTXBase::addPaddingTo32BTrailing0sAndPadCount(NULL, 0x1f & OTV0P2BASE::randRNG8()));
    // Provoke failure with over-long unpadded plain-text.
    EXPECT_EQ(0, OTRadioLink::SimpleSecureFrame32or0BodyTXBase::addPaddingTo32BTrailing0sAndPadCount(buf, 1 + OTRadioLink::ENC_BODY_SMALL_FIXED_PTEXT_MAX_SIZE));
    // Check padding in case with single random data byte (and the rest of the buffer set differently).
    // Check the entire padded result for correctness.
    const uint8_t db0 = OTV0P2BASE::randRNG8();
    buf[0] = db0;
    memset(buf+1, ~db0, sizeof(buf)-1);
    EXPECT_EQ(32, OTRadioLink::SimpleSecureFrame32or0BodyTXBase::addPaddingTo32BTrailing0sAndPadCount(buf, 1));
    EXPECT_EQ(db0, buf[0]);
    for(int i = 30; --i > 0; ) { EXPECT_EQ(0, buf[i]); }
    EXPECT_EQ(30, buf[31]);
    // Ensure that unpadding works.
    EXPECT_EQ(1, OTRadioLink::SimpleSecureFrame32or0BodyRXBase::removePaddingTo32BTrailing0sAndPadCount(buf));
    EXPECT_EQ(db0, buf[0]);
}

// Test simple fixed-size NULL enc/dec behaviour.
//
// DHD20161107: imported from test_SECFRAME.ino testSimpleNULLEncDec().
TEST(OTAESGCMSecureFrame, SimpleNULLEncDec)
{
    const OTRadioLink::SimpleSecureFrame32or0BodyTXBase::fixed32BTextSize12BNonce16BTagSimpleEnc_ptr_t e = OTRadioLink::fixed32BTextSize12BNonce16BTagSimpleEnc_NULL_IMPL;
    const OTRadioLink::SimpleSecureFrame32or0BodyRXBase::fixed32BTextSize12BNonce16BTagSimpleDec_ptr_t d = OTRadioLink::fixed32BTextSize12BNonce16BTagSimpleDec_NULL_IMPL;
    // Check that calling the NULL enc routine with bad args fails.
    EXPECT_TRUE(!e(NULL, NULL, NULL, NULL, 0, NULL, NULL, NULL));
    static const uint8_t plaintext1[32] = { 'a', 'b', 'c', 'd', 2, 2, 2, 2, 3, 3, 3, 3, 4, 4, 4, 4 };
    static const uint8_t nonce1[12] = { 'q', 'u', 'i', 'c', 'k', ' ', 6, 5, 4, 3, 2, 1 };
    static const uint8_t authtext1[2] = { 'H', 'i' };
    // Output ciphertext and tag buffers.
    uint8_t co1[32], to1[16];
    EXPECT_TRUE(e(NULL, zeroBlock, nonce1, authtext1, sizeof(authtext1), plaintext1, co1, to1));
    EXPECT_EQ(0, memcmp(plaintext1, co1, 32));
    EXPECT_EQ(0, memcmp(nonce1, to1, 12));
    EXPECT_EQ(0, to1[12]);
    EXPECT_EQ(0, to1[15]);
    // Check that calling the NULL decc routine with bad args fails.
    EXPECT_TRUE(!d(NULL, NULL, NULL, NULL, 0, NULL, NULL, NULL));
    // Decode the ciphertext and tag from above and ensure that it 'works'.
    uint8_t plaintext1Decoded[32];
    EXPECT_TRUE(d(NULL, zeroBlock, nonce1, authtext1, sizeof(authtext1), co1, to1, plaintext1Decoded));
    EXPECT_EQ(0, memcmp(plaintext1, plaintext1Decoded, 32));
}

// Test a simple fixed-size enc/dec function pair.
// Aborts with Assert...() in case of failure.
static void runSimpleEncDec(const OTRadioLink::SimpleSecureFrame32or0BodyTXBase::fixed32BTextSize12BNonce16BTagSimpleEnc_ptr_t e,
                            const OTRadioLink::SimpleSecureFrame32or0BodyRXBase::fixed32BTextSize12BNonce16BTagSimpleDec_ptr_t d)
{
    // Check that calling the NULL enc routine with bad args fails.
    EXPECT_TRUE(!e(NULL, NULL, NULL, NULL, 0, NULL, NULL, NULL));
    // Try with plaintext and authext...
    static const uint8_t plaintext1[32] = { 'a', 'b', 'c', 'd', 2, 2, 2, 2, 3, 3, 3, 3, 4, 4, 4, 4 };
    static const uint8_t nonce1[12] = { 'q', 'u', 'i', 'c', 'k', ' ', 6, 5, 4, 3, 2, 1 };
    static const uint8_t authtext1[2] = { 'H', 'i' };
    // Output ciphertext and tag buffers.
    uint8_t co1[32], to1[16];
    EXPECT_TRUE(e(NULL, zeroBlock, nonce1, authtext1, sizeof(authtext1), plaintext1, co1, to1));
    // Check that calling the NULL dec routine with bad args fails.
    EXPECT_TRUE(!d(NULL, NULL, NULL, NULL, 0, NULL, NULL, NULL));
    // Decode the ciphertext and tag from above and ensure that it 'works'.
    uint8_t plaintext1Decoded[32];
    EXPECT_TRUE(d(NULL, zeroBlock, nonce1, authtext1, sizeof(authtext1), co1, to1, plaintext1Decoded));
    EXPECT_EQ(0, memcmp(plaintext1, plaintext1Decoded, 32));
    // Try with authtext and no plaintext.
    EXPECT_TRUE(e(NULL, zeroBlock, nonce1, authtext1, sizeof(authtext1), NULL, co1, to1));
    EXPECT_TRUE(d(NULL, zeroBlock, nonce1, authtext1, sizeof(authtext1), NULL, to1, plaintext1Decoded));
}

// Test basic access to crypto features.
// Check basic operation of the simple fixed-sized encode/decode routines.
//
// DHD20161107: imported from test_SECFRAME.ino testCryptoAccess().
TEST(OTAESGCMSecureFrame, CryptoAccess)
{
    // NULL enc/dec.
    runSimpleEncDec(OTRadioLink::fixed32BTextSize12BNonce16BTagSimpleEnc_NULL_IMPL,
                  OTRadioLink::fixed32BTextSize12BNonce16BTagSimpleDec_NULL_IMPL);
    // AES-GCM 128-bit key enc/dec.
    runSimpleEncDec(OTAESGCM::fixed32BTextSize12BNonce16BTagSimpleEnc_DEFAULT_STATELESS,
                  OTAESGCM::fixed32BTextSize12BNonce16BTagSimpleDec_DEFAULT_STATELESS);
}

// Check using NIST GCMVS test vector.
// Test via fixed32BTextSize12BNonce16BTagSimpleEnc_DEFAULT_STATELESS interface.
// See http://csrc.nist.gov/groups/STM/cavp/documents/mac/gcmvs.pdf
// See http://csrc.nist.gov/groups/STM/cavp/documents/mac/gcmtestvectors.zip
//
//[Keylen = 128]
//[IVlen = 96]
//[PTlen = 256]
//[AADlen = 128]
//[Taglen = 128]
//
//Count = 0
//Key = 298efa1ccf29cf62ae6824bfc19557fc
//IV = 6f58a93fe1d207fae4ed2f6d
//PT = cc38bccd6bc536ad919b1395f5d63801f99f8068d65ca5ac63872daf16b93901
//AAD = 021fafd238463973ffe80256e5b1c6b1
//CT = dfce4e9cd291103d7fe4e63351d9e79d3dfd391e3267104658212da96521b7db
//Tag = 542465ef599316f73a7a560509a2d9f2
//
// keylen = 128, ivlen = 96, ptlen = 256, aadlen = 128, taglen = 128, count = 0
//
// DHD20161107: imported from test_SECFRAME.ino testGCMVS1ViaFixed32BTextSize().
TEST(OTAESGCMSecureFrame, GCMVS1ViaFixed32BTextSize)
{
    // Inputs to encryption.
    static const uint8_t input[32] = { 0xcc, 0x38, 0xbc, 0xcd, 0x6b, 0xc5, 0x36, 0xad, 0x91, 0x9b, 0x13, 0x95, 0xf5, 0xd6, 0x38, 0x01, 0xf9, 0x9f, 0x80, 0x68, 0xd6, 0x5c, 0xa5, 0xac, 0x63, 0x87, 0x2d, 0xaf, 0x16, 0xb9, 0x39, 0x01 };
    static const uint8_t key[AES_KEY_SIZE/8] = { 0x29, 0x8e, 0xfa, 0x1c, 0xcf, 0x29, 0xcf, 0x62, 0xae, 0x68, 0x24, 0xbf, 0xc1, 0x95, 0x57, 0xfc };
    static const uint8_t nonce[GCM_NONCE_LENGTH] = { 0x6f, 0x58, 0xa9, 0x3f, 0xe1, 0xd2, 0x07, 0xfa, 0xe4, 0xed, 0x2f, 0x6d };
    static const uint8_t aad[16] = { 0x02, 0x1f, 0xaf, 0xd2, 0x38, 0x46, 0x39, 0x73, 0xff, 0xe8, 0x02, 0x56, 0xe5, 0xb1, 0xc6, 0xb1 };
    // Space for outputs from encryption.
    uint8_t tag[GCM_TAG_LENGTH]; // Space for tag.
    uint8_t cipherText[OTV0P2BASE::fnmax(32, (int)sizeof(input))]; // Space for encrypted text.
    // Instance to perform enc/dec.
    // Do encryption via simplified interface.
    EXPECT_TRUE(OTAESGCM::fixed32BTextSize12BNonce16BTagSimpleEnc_DEFAULT_STATELESS(NULL,
            key, nonce,
            aad, sizeof(aad),
            input,
            cipherText, tag));
    // Check some of the cipher text and tag.
    //            "0388DACE60B6A392F328C2B971B2FE78F795AAAB494B5923F7FD89FF948B  61 47 72 C7 92 9C D0 DD 68 1B D8 A3 7A 65 6F 33" :
    EXPECT_EQ(0xdf, cipherText[0]);
    EXPECT_EQ(0x91, cipherText[5]);
    EXPECT_EQ(0xdb, cipherText[sizeof(cipherText)-1]);
    EXPECT_EQ(0x24, tag[1]);
    EXPECT_EQ(0xd9, tag[14]);
    // Decrypt via simplified interface...
    uint8_t inputDecoded[32];
    EXPECT_TRUE(OTAESGCM::fixed32BTextSize12BNonce16BTagSimpleDec_DEFAULT_STATELESS(NULL,
            key, nonce,
            aad, sizeof(aad),
            cipherText, tag,
            inputDecoded));
    EXPECT_EQ(0, memcmp(input, inputDecoded, 32));
}

// Check WITH_WORKSPACE methods using NIST GCMVS test vector.
// Test via fixed32BTextSize12BNonce16BTagSimpleEnc_DEFAULT_STATELESS interface.
// See http://csrc.nist.gov/groups/STM/cavp/documents/mac/gcmvs.pdf
// See http://csrc.nist.gov/groups/STM/cavp/documents/mac/gcmtestvectors.zip
//
//[Keylen = 128]
//[IVlen = 96]
//[PTlen = 256]
//[AADlen = 128]
//[Taglen = 128]
//
//Count = 0
//Key = 298efa1ccf29cf62ae6824bfc19557fc
//IV = 6f58a93fe1d207fae4ed2f6d
//PT = cc38bccd6bc536ad919b1395f5d63801f99f8068d65ca5ac63872daf16b93901
//AAD = 021fafd238463973ffe80256e5b1c6b1
//CT = dfce4e9cd291103d7fe4e63351d9e79d3dfd391e3267104658212da96521b7db
//Tag = 542465ef599316f73a7a560509a2d9f2
//
// keylen = 128, ivlen = 96, ptlen = 256, aadlen = 128, taglen = 128, count = 0
TEST(Main,GCMVS1ViaFixed32BTextSizeWITHWORKSPACE)
{
    // Inputs to encryption.
    static const uint8_t input[32] = { 0xcc, 0x38, 0xbc, 0xcd, 0x6b, 0xc5, 0x36, 0xad, 0x91, 0x9b, 0x13, 0x95, 0xf5, 0xd6, 0x38, 0x01, 0xf9, 0x9f, 0x80, 0x68, 0xd6, 0x5c, 0xa5, 0xac, 0x63, 0x87, 0x2d, 0xaf, 0x16, 0xb9, 0x39, 0x01 };
    static const uint8_t key[AES_KEY_SIZE/8] = { 0x29, 0x8e, 0xfa, 0x1c, 0xcf, 0x29, 0xcf, 0x62, 0xae, 0x68, 0x24, 0xbf, 0xc1, 0x95, 0x57, 0xfc };
    static const uint8_t nonce[GCM_NONCE_LENGTH] = { 0x6f, 0x58, 0xa9, 0x3f, 0xe1, 0xd2, 0x07, 0xfa, 0xe4, 0xed, 0x2f, 0x6d };
    static const uint8_t aad[16] = { 0x02, 0x1f, 0xaf, 0xd2, 0x38, 0x46, 0x39, 0x73, 0xff, 0xe8, 0x02, 0x56, 0xe5, 0xb1, 0xc6, 0xb1 };
    // Space for outputs from encryption.
    uint8_t tag[GCM_TAG_LENGTH]; // Space for tag.
    uint8_t cipherText[OTV0P2BASE::fnmax(32, (int)sizeof(input))]; // Space for encrypted text.
    // Do encryption via simplified interface.
    constexpr uint8_t workspaceRequired = OTAESGCM::OTAES128GCMGenericWithWorkspace<>::workspaceRequired;
    uint8_t workspace[workspaceRequired];
    ASSERT_TRUE(OTAESGCM::fixed32BTextSize12BNonce16BTagSimpleEnc_DEFAULT_WITH_WORKSPACE(
            workspace, workspaceRequired,
            key, nonce,
            aad, sizeof(aad),
            input,
            cipherText, tag));
    // Ensure that the workspace is completely zeroed after the call for security.
    for(int i = workspaceRequired; --i >= 0; ) { ASSERT_EQ(0, workspace[i]); }
    // Check some of the cipher text and tag.
    //            "0388DACE60B6A392F328C2B971B2FE78F795AAAB494B5923F7FD89FF948B  61 47 72 C7 92 9C D0 DD 68 1B D8 A3 7A 65 6F 33" :
    ASSERT_EQ(0xdf, cipherText[0]);
    ASSERT_EQ(0x91, cipherText[5]);
    ASSERT_EQ(0xdb, cipherText[sizeof(cipherText)-1]);
    ASSERT_EQ(0x24, tag[1]);
    ASSERT_EQ(0xd9, tag[14]);
    // Decrypt via simplified interface...
    uint8_t inputDecoded[32];
    ASSERT_TRUE(OTAESGCM::fixed32BTextSize12BNonce16BTagSimpleDec_DEFAULT_WITH_WORKSPACE(
            workspace, workspaceRequired,
            key, nonce,
            aad, sizeof(aad),
            cipherText, tag,
            inputDecoded));
    // Ensure that the workspace is completely zeroed after the call for security.
    for(int i = workspaceRequired; --i >= 0; ) { ASSERT_EQ(0, workspace[i]); }
    ASSERT_EQ(0, memcmp(input, inputDecoded, 32));
    // Try enc/auth with no (ie zero-length) plaintext.
    ASSERT_TRUE(OTAESGCM::fixed32BTextSize12BNonce16BTagSimpleEnc_DEFAULT_WITH_WORKSPACE(
            workspace, workspaceRequired,
            key, nonce,
            aad, sizeof(aad),
            NULL,
            cipherText, tag));
    // Ensure that the workspace is completely zeroed after the call for security.
    for(int i = workspaceRequired; --i >= 0; ) { ASSERT_EQ(0, workspace[i]); }
    // Check some of the tag.
    ASSERT_EQ(0x57, tag[1]);
    ASSERT_EQ(0x25, tag[14]);
    // Auth/decrypt (auth should still succeed).
    ASSERT_TRUE(OTAESGCM::fixed32BTextSize12BNonce16BTagSimpleDec_DEFAULT_WITH_WORKSPACE(
            workspace, workspaceRequired,
            key, nonce,
            aad, sizeof(aad),
            NULL, tag,
            inputDecoded));
    // Ensure that the workspace is completely zeroed after the call for security.
    for(int i = workspaceRequired; --i >= 0; ) { ASSERT_EQ(0, workspace[i]); }
    // Check that too-small or NULL workspaces are rejected, but oversize ones accepted.
    // Encrypt...
    ASSERT_FALSE(OTAESGCM::fixed32BTextSize12BNonce16BTagSimpleEnc_DEFAULT_WITH_WORKSPACE(
            NULL, workspaceRequired,
            key, nonce,
            aad, sizeof(aad),
            input,
            cipherText, tag));
    ASSERT_FALSE(OTAESGCM::fixed32BTextSize12BNonce16BTagSimpleEnc_DEFAULT_WITH_WORKSPACE(
            workspace, workspaceRequired-1,
            key, nonce,
            aad, sizeof(aad),
            input,
            cipherText, tag));
    ASSERT_FALSE(OTAESGCM::fixed32BTextSize12BNonce16BTagSimpleEnc_DEFAULT_WITH_WORKSPACE(
            workspace, 0,
            key, nonce,
            aad, sizeof(aad),
            input,
            cipherText, tag));
    ASSERT_TRUE(OTAESGCM::fixed32BTextSize12BNonce16BTagSimpleEnc_DEFAULT_WITH_WORKSPACE(
            workspace, workspaceRequired+1,
            key, nonce,
            aad, sizeof(aad),
            input,
            cipherText, tag));
    // Decrypt..
    ASSERT_FALSE(OTAESGCM::fixed32BTextSize12BNonce16BTagSimpleDec_DEFAULT_WITH_WORKSPACE(
            NULL, workspaceRequired,
            key, nonce,
            aad, sizeof(aad),
            cipherText, tag,
            inputDecoded));
    ASSERT_FALSE(OTAESGCM::fixed32BTextSize12BNonce16BTagSimpleDec_DEFAULT_WITH_WORKSPACE(
            workspace, workspaceRequired-1,
            key, nonce,
            aad, sizeof(aad),
            cipherText, tag,
            inputDecoded));
    ASSERT_FALSE(OTAESGCM::fixed32BTextSize12BNonce16BTagSimpleDec_DEFAULT_WITH_WORKSPACE(
            workspace, 0,
            key, nonce,
            aad, sizeof(aad),
            cipherText, tag,
            inputDecoded));
    ASSERT_TRUE(OTAESGCM::fixed32BTextSize12BNonce16BTagSimpleDec_DEFAULT_WITH_WORKSPACE(
            workspace, workspaceRequired+1,
            key, nonce,
            aad, sizeof(aad),
            cipherText, tag,
            inputDecoded));
}

// Test encoding/encryption then decoding/decryption of entire secure frame.
//
// DHD20161107: imported from test_SECFRAME.ino testSecureSmallFrameEncoding().
TEST(OTAESGCMSecureFrame, SecureSmallFrameEncoding)
{
    uint8_t buf[OTRadioLink::SecurableFrameHeader::maxSmallFrameSize];
    //Example 3: secure, no valve, representative minimum stats {"b":1}).
    //Note that the sequence number must match the 4 lsbs of the message count, ie from iv[11].
    //and the ID is 0xaa 0xaa 0xaa 0xaa (transmitted) with the next ID bytes 0x55 0x55.
    //ResetCounter = 42
    //TxMsgCounter = 793
    //(Thus nonce/IV: aa aa aa aa 55 55 00 00 2a 00 03 19)
    //
    //3e cf 94 aa aa aa aa 20 | b3 45 f9 29 69 57 0c b8 28 66 14 b4 f0 69 b0 08 71 da d8 fe 47 c1 c3 53 83 48 88 03 7d 58 75 75 | 00 00 2a 00 03 19 29 3b 31 52 c3 26 d2 6d d0 8d 70 1e 4b 68 0d cb 80
    //
    //3e  length of header (62) after length byte 5 + (encrypted) body 32 + trailer 32
    //cf  'O' secure OpenTRV basic frame
    //04  0 sequence number, ID length 4
    //aa  ID byte 1
    //aa  ID byte 2
    //aa  ID byte 3
    //aa  ID byte 4
    //20  body length 32 (after padding and encryption)
    //    Plaintext body (length 8): 0x7f 0x11 { " b " : 1
    //    Padded: 7f 11 7b 22 62 22 3a 31 00 00 00 00 00 00 00 00 00 00 00 00 00 00 00 00 00 00 00 00 00 00 00 17
    //b3 45 f9 ... 58 75 75  32 bytes of encrypted body
    //00 00 2a  reset counter
    //00 03 19  message counter
    //29 3b 31 ... 68 0d cb  16 bytes of authentication tag
    //80  enc/auth type/format indicator.
    // Preshared ID prefix; only an initial part/prefix of this goes on the wire in the header.
    const uint8_t id[] = { 0xaa, 0xaa, 0xaa, 0xaa, 0x55, 0x55 };
    // IV/nonce starting with first 6 bytes of preshared ID, then 6 bytes of counter.
    const uint8_t iv[] = { 0xaa, 0xaa, 0xaa, 0xaa, 0x55, 0x55, 0x00, 0x00, 0x2a, 0x00, 0x03, 0x19 };
    // 'O' frame body with some JSON stats.
    const uint8_t body[] = { 0x7f, 0x11, 0x7b, 0x22, 0x62, 0x22, 0x3a, 0x31 };
    const uint8_t encodedLength = OTRadioLink::SimpleSecureFrame32or0BodyTXBase::encodeSecureSmallFrameRaw(buf, sizeof(buf),
                                    OTRadioLink::FTS_BasicSensorOrValve,
                                    id, 4,
                                    body, sizeof(body),
                                    iv,
                                    OTAESGCM::fixed32BTextSize12BNonce16BTagSimpleEnc_DEFAULT_STATELESS,
                                    NULL, zeroBlock);
    EXPECT_EQ(63, encodedLength);
    EXPECT_TRUE(encodedLength <= sizeof(buf));
    //3e cf 04 aa aa aa aa 20 | ...
    EXPECT_EQ(0x3e, buf[0]);
    EXPECT_EQ(0xcf, buf[1]);
    EXPECT_EQ(0x94, buf[2]); // Seq num is iv[11] & 0xf, ie 4 lsbs of message counter (and IV).
    EXPECT_EQ(0xaa, buf[3]);
    EXPECT_EQ(0xaa, buf[4]);
    EXPECT_EQ(0xaa, buf[5]);
    EXPECT_EQ(0xaa, buf[6]);
    EXPECT_EQ(0x20, buf[7]);
    //... b3 45 f9 29 69 57 0c b8 28 66 14 b4 f0 69 b0 08 71 da d8 fe 47 c1 c3 53 83 48 88 03 7d 58 75 75 | ...
    EXPECT_EQ(0xb3, buf[8]); // 1st byte of encrypted body.
    EXPECT_EQ(0x75, buf[39]); // 32nd/last byte of encrypted body.
    //... 00 00 2a 00 03 19 29 3b 31 52 c3 26 d2 6d d0 8d 70 1e 4b 68 0d cb 80
    EXPECT_EQ(0x00, buf[40]); // 1st byte of counters.
    EXPECT_EQ(0x00, buf[41]);
    EXPECT_EQ(0x2a, buf[42]);
    EXPECT_EQ(0x00, buf[43]);
    EXPECT_EQ(0x03, buf[44]);
    EXPECT_EQ(0x19, buf[45]); // Last byte of counters.
    EXPECT_EQ(0x29, buf[46]); // 1st byte of tag.
    EXPECT_EQ(0xcb, buf[61]); // 16th/last byte of tag.
    EXPECT_EQ(0x80, buf[62]); // enc format.
    // To decode, emulating RX, structurally validate unpack the header and extract the ID.
    OTRadioLink::SecurableFrameHeader sfhRX;
    EXPECT_TRUE(0 != sfhRX.checkAndDecodeSmallFrameHeader(buf, encodedLength));
    // (Nominally a longer ID and key is looked up with the ID in the header, and an iv built.)
    uint8_t decodedBodyOutSize;
    uint8_t decryptedBodyOut[OTRadioLink::ENC_BODY_SMALL_FIXED_PTEXT_MAX_SIZE];
    // Should decode and authenticate correctly.
    EXPECT_TRUE(0 != OTRadioLink::SimpleSecureFrame32or0BodyRXBase::decodeSecureSmallFrameRaw(&sfhRX,
                                        buf, encodedLength,
                                        OTAESGCM::fixed32BTextSize12BNonce16BTagSimpleDec_DEFAULT_STATELESS,
                                        NULL, zeroBlock, iv,
                                        decryptedBodyOut, sizeof(decryptedBodyOut), decodedBodyOutSize));
    // Body content should be correctly decrypted and extracted.
    EXPECT_EQ(sizeof(body), decodedBodyOutSize);
    EXPECT_EQ(0, memcmp(body, decryptedBodyOut, sizeof(body)));
    // Check that flipping any single bit should make the decode fail
    // unless it leaves all info (seqNum, id, body) untouched.
    const uint8_t loc = OTV0P2BASE::randRNG8() % encodedLength;
    const uint8_t mask = (uint8_t) (0x100U >> (1+(OTV0P2BASE::randRNG8()&7)));
    buf[loc] ^= mask;
    //  Serial.println(loc);
    //  Serial.println(mask);
    EXPECT_TRUE((0 == sfhRX.checkAndDecodeSmallFrameHeader(buf, encodedLength)) ||
               (0 == OTRadioLink::SimpleSecureFrame32or0BodyRXBase::decodeSecureSmallFrameRaw(&sfhRX,
                                        buf, encodedLength,
                                        OTAESGCM::fixed32BTextSize12BNonce16BTagSimpleDec_DEFAULT_STATELESS,
                                        NULL, zeroBlock, iv,
                                        decryptedBodyOut, sizeof(decryptedBodyOut), decodedBodyOutSize)) ||
               ((sizeof(body) == decodedBodyOutSize) && (0 == memcmp(body, decryptedBodyOut, sizeof(body))) && (0 == memcmp(id, sfhRX.id, 4))));
}

// Test encoding of beacon frames.
//
// DHD20161107: imported from test_SECFRAME.ino testBeaconEncoding().
TEST(OTAESGCMSecureFrame, BeaconEncoding)
{
    // Non-secure beacon.
    uint8_t buf[OTV0P2BASE::fnmax(OTRadioLink::generateNonsecureBeaconMaxBufSize, OTRadioLink::SimpleSecureFrame32or0BodyTXBase::generateSecureBeaconMaxBufSize)];
    // Generate zero-length-ID beacon.
    const uint8_t b0 = OTRadioLink::generateNonsecureBeacon(buf, sizeof(buf), 0, NULL, 0);
    EXPECT_EQ(5, b0);
    EXPECT_EQ(0x04, buf[0]);
    EXPECT_EQ(0x21, buf[1]);
    EXPECT_EQ(0x00, buf[2]);
    EXPECT_EQ(0x00, buf[3]); // Body length 0.
    EXPECT_EQ(0x65, buf[4]);
    // Generate maximum-length-zero-ID beacon automatically at non-zero seq.
    const uint8_t b1 = OTRadioLink::generateNonsecureBeacon(buf, sizeof(buf), 4, zeroBlock, OTRadioLink::SecurableFrameHeader::maxIDLength);
    EXPECT_EQ(13, b1);
    EXPECT_EQ(0x0c, buf[0]);
    EXPECT_EQ(0x21, buf[1]);
    EXPECT_EQ(0x48, buf[2]);
    EXPECT_EQ(0x00, buf[3]);
    EXPECT_EQ(0x00, buf[4]);
    EXPECT_EQ(0x00, buf[5]);
    EXPECT_EQ(0x00, buf[6]);
    EXPECT_EQ(0x00, buf[7]);
    EXPECT_EQ(0x00, buf[8]);
    EXPECT_EQ(0x00, buf[9]);
    EXPECT_EQ(0x00, buf[10]);
    EXPECT_EQ(0x00, buf[11]); // Body length 0.
    EXPECT_EQ(0x29, buf[12]);
    #if 0
    // Generate maximum-length-from-EEPROM-ID beacon automatically at non-zero seq.
    const uint8_t b2 = OTRadioLink::generateNonsecureBeacon(buf, sizeof(buf), 5, NULL, OTRadioLink::SecurableFrameHeader::maxIDLength);
    EXPECT_EQ(13, b2);
    EXPECT_EQ(0x0c, buf[0]);
    EXPECT_EQ(0x21, buf[1]);
    EXPECT_EQ(0x58, buf[2]);
    for(uint8_t i = 0; i < OTRadioLink::SecurableFrameHeader::maxIDLength; ++i)
    { EXPECT_EQ(eeprom_read_byte((uint8_t *)(V0P2BASE_EE_START_ID + i)), buf[3 + i]); }
    EXPECT_EQ(0x00, buf[11]); // Body length 0.
    #endif
    //EXPECT_EQ(0xXX, buf[12]); // CRC will vary with ID.
    //
    //const unsigned long before = millis();
    for(uint8_t idLen = 0; idLen <= 8; ++idLen)
    {
    // Secure beacon...  All zeros key; ID and IV as from spec Example 3 at 20160207.
    const uint8_t *const key = zeroBlock;
    // Preshared ID prefix; only an initial part/prefix of this goes on the wire in the header.
    const uint8_t id[] = { 0xaa, 0xaa, 0xaa, 0xaa, 0x55, 0x55 };
    // IV/nonce starting with first 6 bytes of preshared ID, then 6 bytes of counter.
    const uint8_t iv[] = { 0xaa, 0xaa, 0xaa, 0xaa, 0x55, 0x55, 0x00, 0x00, 0x2a, 0x00, 0x03, 0x19 };
    //    const uint8_t sb1 = OTRadioLink::SimpleSecureFrame32or0BodyTXBase::generateSecureBeaconRaw(buf, sizeof(buf), id, idLen, iv, OTAESGCM::fixed32BTextSize12BNonce16BTagSimpleEnc_DEFAULT_STATELESS, NULL, key);
    const uint8_t sb1 = OTRadioLink::SimpleSecureFrame32or0BodyTXBase::encodeSecureSmallFrameRaw(buf, sizeof(buf),
                                    OTRadioLink::FTS_ALIVE, id, idLen,
                                    NULL, 0,
                                    iv, OTAESGCM::fixed32BTextSize12BNonce16BTagSimpleEnc_DEFAULT_STATELESS, NULL, key);
    EXPECT_EQ(27 + idLen, sb1);
    //
    // Check decoding (auth/decrypt) of beacon at various levels.
    // Validate structure of frame first.
    // This is quick and checks for insane/dangerous values throughout.
    OTRadioLink::SecurableFrameHeader sfh;
    const uint8_t l = sfh.checkAndDecodeSmallFrameHeader(buf, sb1);
    EXPECT_EQ(4 + idLen, l);
    uint8_t decryptedBodyOutSize;
    const uint8_t dlr = OTRadioLink::SimpleSecureFrame32or0BodyRXBase::decodeSecureSmallFrameRaw(&sfh,
                                    buf, sizeof(buf),
                                    OTAESGCM::fixed32BTextSize12BNonce16BTagSimpleDec_DEFAULT_STATELESS,
                                    NULL, key, iv,
                                    NULL, 0, decryptedBodyOutSize);
    // Should be able to decode, ie pass authentication.
    EXPECT_EQ(27 + idLen, dlr);
    //    // Construct IV from ID and trailer.
    //    const uint8_t dlfi = OTRadioLink::SimpleSecureFrame32or0BodyRXV0p2::getInstance()._decodeSecureSmallFrameFromID(&sfh,
    //                                    buf, sizeof(buf),
    //                                    OTAESGCM::fixed32BTextSize12BNonce16BTagSimpleDec_DEFAULT_STATELESS,
    //                                    id, sizeof(id),
    //                                    NULL, key,
    //                                    NULL, 0, decryptedBodyOutSize);
    //    // Should be able to decode, ie pass authentication.
    //    EXPECT_EQ(27 + idLen, dlfi);
    }
    //  const unsigned long after = millis();
    //  Serial.println(after - before); // DHD20160207: 1442 for 8 rounds, or ~180ms per encryption.
}

#if 0
// Test some basic parameters of node associations.
// Does not wear non-volatile memory (eg EEPROM).
//
// DHD20161107: imported from test_SECFRAME.ino testNodeAssoc().
TEST(OTAESGCMSecureFrame, NodeAssoc)
  {
  const uint8_t nas = OTV0P2BASE::countNodeAssociations();
  EXPECT_TRUE(nas <= OTV0P2BASE::MAX_NODE_ASSOCIATIONS);
  const int8_t i = OTV0P2BASE::getNextMatchingNodeID(0, NULL, 0, NULL);
  // Zero-length prefix look-up should succeed IFF there is at least one entry.
  EXPECT_TRUE((0 == nas) == (-1 == i));
  }
#endif

// Test some message counter routines.
// Does not wear non-volatile memory (eg EEPROM).
//
// DHD20161107: imported from test_SECFRAME.ino testMsgCount().
TEST(OTAESGCMSecureFrame, MsgCount)
{
    // Two counter values to compare that should help spot overflow or wrong byte order operations.
    const uint8_t count1[] = { 0, 0, 0x83, 0, 0, 0 };
    const uint8_t count1plus1[] = { 0, 0, 0x83, 0, 0, 1 };
    const uint8_t count1plus256[] = { 0, 0, 0x83, 0, 1, 0 };
    const uint8_t count2[] = { 0, 0, 0x82, 0x88, 1, 1 };
    const uint8_t countmax[] = { 0xff, 0xff, 0xff, 0xff, 0xff, 0xff };
    // Check that identical values compare as identical.
    EXPECT_EQ(0, OTRadioLink::SimpleSecureFrame32or0BodyBase::msgcountercmp(zeroBlock, zeroBlock));
    EXPECT_EQ(0, OTRadioLink::SimpleSecureFrame32or0BodyBase::msgcountercmp(count1, count1));
    EXPECT_EQ(0, OTRadioLink::SimpleSecureFrame32or0BodyBase::msgcountercmp(count2, count2));
    EXPECT_TRUE(OTRadioLink::SimpleSecureFrame32or0BodyBase::msgcountercmp(count1, count2) > 0);
    EXPECT_TRUE(OTRadioLink::SimpleSecureFrame32or0BodyBase::msgcountercmp(count2, count1) < 0);
    // Test simple addition to counts.
    uint8_t count1copy[sizeof(count1)];
    memcpy(count1copy, count1, sizeof(count1copy));
    EXPECT_TRUE(OTRadioLink::SimpleSecureFrame32or0BodyBase::msgcounteradd(count1copy, 0));
    EXPECT_EQ(0, OTRadioLink::SimpleSecureFrame32or0BodyBase::msgcountercmp(count1copy, count1));
    EXPECT_TRUE(OTRadioLink::SimpleSecureFrame32or0BodyBase::msgcounteradd(count1copy, 1));
    EXPECT_EQ(0, OTRadioLink::SimpleSecureFrame32or0BodyBase::msgcountercmp(count1copy, count1plus1));
    EXPECT_TRUE(OTRadioLink::SimpleSecureFrame32or0BodyBase::msgcounteradd(count1copy, 255));
    EXPECT_EQ(0, OTRadioLink::SimpleSecureFrame32or0BodyBase::msgcountercmp(count1copy, count1plus256));
    // Test simple addition to counts.
    uint8_t countmaxcopy[sizeof(countmax)];
    memcpy(countmaxcopy, countmax, sizeof(countmaxcopy));
    EXPECT_TRUE(OTRadioLink::SimpleSecureFrame32or0BodyBase::msgcounteradd(countmaxcopy, 0));
    EXPECT_EQ(0, OTRadioLink::SimpleSecureFrame32or0BodyBase::msgcountercmp(countmaxcopy, countmax));
    EXPECT_TRUE(!OTRadioLink::SimpleSecureFrame32or0BodyBase::msgcounteradd(countmaxcopy, 1));
    EXPECT_EQ(0, OTRadioLink::SimpleSecureFrame32or0BodyBase::msgcountercmp(countmaxcopy, countmax));
    EXPECT_TRUE(!OTRadioLink::SimpleSecureFrame32or0BodyBase::msgcounteradd(countmaxcopy, 42));
    EXPECT_EQ(0, OTRadioLink::SimpleSecureFrame32or0BodyBase::msgcountercmp(countmaxcopy, countmax));
}

#if 0
// Test handling of persistent/reboot/restart part of primary message counter.
// Does not wear non-volatile memory (eg EEPROM).
//
// DHD20161107: imported from test_SECFRAME.ino testPermMsgCount().
TEST(OTAESGCMSecureFrame, PermMsgCount)
  {
  uint8_t loadBuf[OTV0P2BASE::VOP2BASE_EE_LEN_PERSISTENT_MSG_RESTART_CTR];
  uint8_t buf[OTRadioLink::SimpleSecureFrame32or0BodyTXBase::primaryPeristentTXMessageRestartCounterBytes];
  // Initialise to state of empty EEPROM; result should be a valid all-zeros restart count.
  memset(loadBuf, 0, sizeof(loadBuf));
  EXPECT_TRUE(OTRadioLink::SimpleSecureFrame32or0BodyTXV0p2::read3BytePersistentTXRestartCounter(loadBuf, buf));
  EXPECT_EQ(0, memcmp(buf, zeroBlock, OTRadioLink::SimpleSecureFrame32or0BodyTXBase::primaryPeristentTXMessageRestartCounterBytes));
  // Ensure that it can be incremented and gives the correct next (0x000001) value.
  EXPECT_TRUE(OTRadioLink::SimpleSecureFrame32or0BodyTXV0p2::increment3BytePersistentTXRestartCounter(loadBuf));
  EXPECT_TRUE(OTRadioLink::SimpleSecureFrame32or0BodyTXV0p2::read3BytePersistentTXRestartCounter(loadBuf, buf));
  EXPECT_EQ(0, memcmp(buf, zeroBlock, OTRadioLink::SimpleSecureFrame32or0BodyTXBase::primaryPeristentTXMessageRestartCounterBytes - 1));
  EXPECT_EQ(1, buf[2]);
  // Initialise to all-0xff state (with correct CRC), which should cause failure.
  memset(loadBuf, 0xff, sizeof(loadBuf)); loadBuf[3] = 0xf; loadBuf[7] = 0xf;
  EXPECT_TRUE(!OTRadioLink::SimpleSecureFrame32or0BodyTXV0p2::read3BytePersistentTXRestartCounter(loadBuf, buf));
  // Ensure that it CANNOT be incremented.
  EXPECT_TRUE(!OTRadioLink::SimpleSecureFrame32or0BodyTXV0p2::increment3BytePersistentTXRestartCounter(loadBuf));
  // Test recovery from broken primary counter a few times.
  memset(loadBuf, 0, sizeof(loadBuf));
  for(uint8_t i = 0; i < 3; ++i)
    {
    // Damage one of the primary or secondary counter bytes (or CRCs).
    loadBuf[0x7 & OTV0P2BASE::randRNG8()] = OTV0P2BASE::randRNG8();
    EXPECT_TRUE(OTRadioLink::SimpleSecureFrame32or0BodyTXV0p2::getInstance().read3BytePersistentTXRestartCounter(loadBuf, buf));
    EXPECT_EQ(0, buf[1]);
    EXPECT_EQ(0, buf[1]);
    EXPECT_EQ(i, buf[2]);
    EXPECT_TRUE(OTRadioLink::SimpleSecureFrame32or0BodyTXV0p2::getInstance().increment3BytePersistentTXRestartCounter(loadBuf));
    }
  // Also verify in passing that all zero message counter will never be acceptable for an RX message,
  // regardless of the node ID, since the new count as to be higher than any previous for the ID.
  EXPECT_TRUE(!OTRadioLink::SimpleSecureFrame32or0BodyRXV0p2::getInstance().validateRXMessageCount(zeroBlock, zeroBlock));
  }
#endif

#if 0
// Test handling of persistent/reboot/restart part of primary TX message counter.
// Tests to only be run once per restart because they cause device wear (EEPROM).
// NOTE: best not to run on a live device as this will mess with its associations, etc.
// This clears the key so as to make it clear that this device is not to be regarded as secure.
//
// DHD20161107: imported from test_SECFRAME.ino testPermMsgCountRunOnce().
TEST(OTAESGCMSecureFrame, PermMsgCountRunOnce)
  {
  // We're compromising system security and keys here, so clear any secret keys set, first.
  EXPECT_TRUE(OTV0P2BASE::setPrimaryBuilding16ByteSecretKey(NULL)); // Fail if we can't ensure that the key is cleared.
  // Check that key is correctly erased.
  uint8_t tmpKeyBuf[16];
  EXPECT_TRUE(!OTV0P2BASE::getPrimaryBuilding16ByteSecretKey(tmpKeyBuf));
  memset(tmpKeyBuf, 0, sizeof(tmpKeyBuf));
  // Check that we don't get a spurious key match.
  EXPECT_TRUE(!OTV0P2BASE::checkPrimaryBuilding16ByteSecretKey(tmpKeyBuf));
  OTRadioLink::SimpleSecureFrame32or0BodyTXV0p2 instance = OTRadioLink::SimpleSecureFrame32or0BodyTXV0p2::getInstance();
  // Working buffer space...
  uint8_t loadBuf[OTV0P2BASE::VOP2BASE_EE_LEN_PERSISTENT_MSG_RESTART_CTR];
  uint8_t buf[OTRadioLink::SimpleSecureFrame32or0BodyTXBase::primaryPeristentTXMessageRestartCounterBytes];
  // Initial test that blank EEPROM (or reset to all zeros) after processing yields all zeros.
  EXPECT_TRUE(instance.resetRaw3BytePersistentTXRestartCounterInEEPROM(true));
  instance.loadRaw3BytePersistentTXRestartCounterFromEEPROM(loadBuf);
  EXPECT_TRUE(0 == memcmp(loadBuf, zeroBlock, sizeof(loadBuf)));
  EXPECT_TRUE(instance.read3BytePersistentTXRestartCounter(loadBuf, buf));
  EXPECT_EQ(0, memcmp(buf, zeroBlock, OTRadioLink::SimpleSecureFrame32or0BodyTXBase::primaryPeristentTXMessageRestartCounterBytes));
  EXPECT_TRUE(instance.get3BytePersistentTXRestartCounter(buf));
  EXPECT_TRUE(0 == memcmp(buf, zeroBlock, OTRadioLink::SimpleSecureFrame32or0BodyTXBase::primaryPeristentTXMessageRestartCounterBytes));
  // Increment the persistent TX counter and ensure that we see it as non-zero.
  EXPECT_TRUE(instance.increment3BytePersistentTXRestartCounter());
  EXPECT_TRUE(instance.get3BytePersistentTXRestartCounter(buf));
  EXPECT_TRUE(0 != memcmp(buf, zeroBlock, OTRadioLink::SimpleSecureFrame32or0BodyTXBase::primaryPeristentTXMessageRestartCounterBytes));
  // So reset to non-all-zeros (should be default) and make sure that we see it as not-all-zeros.
  EXPECT_TRUE(instance.resetRaw3BytePersistentTXRestartCounterInEEPROM());
  EXPECT_TRUE(instance.get3BytePersistentTXRestartCounter(buf));
  EXPECT_TRUE(0 != memcmp(buf, zeroBlock, OTRadioLink::SimpleSecureFrame32or0BodyTXBase::primaryPeristentTXMessageRestartCounterBytes));
  // Initial test that from blank EEPROM (or reset to all zeros)
  // that getting the message counter gives non-zero reboot and ephemeral parts.
  EXPECT_TRUE(instance.resetRaw3BytePersistentTXRestartCounterInEEPROM(true));
  uint8_t mcbuf[OTRadioLink::SimpleSecureFrame32or0BodyBase::fullMessageCounterBytes];
  EXPECT_TRUE(instance.incrementAndGetPrimarySecure6BytePersistentTXMessageCounter(mcbuf));
#if 0
  for(int i = 0; i < sizeof(mcbuf); ++i) { Serial.print(' '); Serial.print(mcbuf[i], HEX); }
  Serial.println();
#endif
  // Assert that each half of the message counter is non-zero.
  EXPECT_TRUE((0 != mcbuf[0]) || (0 != mcbuf[1]) || (0 != mcbuf[2]));
  EXPECT_TRUE((0 != mcbuf[3]) || (0 != mcbuf[4]) || (0 != mcbuf[5]));
  }
#endif

#if 0
// Test some basic parameters of node associations.
// Also tests intimate interaction with management of RX message counters.
// Tests to only be run once per restart because they cause device wear (EEPROM).
// NOTE: best not to run on a live device as this will mess with its associations, etc.
//
// DHD20161107: imported from test_SECFRAME.ino testNodeAssocRunOnce().
TEST(OTAESGCMSecureFrame, NodeAssocRunOnce)
  {
  OTV0P2BASE::clearAllNodeAssociations();
  EXPECT_EQ(0, OTV0P2BASE::countNodeAssociations());
  EXPECT_EQ(-1, OTV0P2BASE::getNextMatchingNodeID(0, NULL, 0, NULL));
  // Check that attempting to get aux data for a non-existent node/association fails.
  uint8_t mcbuf[OTRadioLink::SimpleSecureFrame32or0BodyBase::fullMessageCounterBytes];
  EXPECT_TRUE(!OTRadioLink::SimpleSecureFrame32or0BodyRXV0p2::getInstance().getLastRXMessageCounter(zeroBlock, mcbuf));
  // Test adding associations and looking them up.
  const uint8_t ID0[] = { 0xa0, 0xa1, 0xa2, 0xa3, 0xa4, 0xa5, 0xa6, 0xa7 };
  EXPECT_EQ(0, OTV0P2BASE::addNodeAssociation(ID0));
  EXPECT_EQ(1, OTV0P2BASE::countNodeAssociations());
  EXPECT_EQ(0, OTV0P2BASE::getNextMatchingNodeID(0, NULL, 0, NULL));
  for(uint8_t i = 0; i <= sizeof(ID0); ++i)
    { EXPECT_EQ(0, OTV0P2BASE::getNextMatchingNodeID(0, ID0, i, NULL)); }
  // Check that RX msg count for new association is OK, and all zeros.
  EXPECT_TRUE(OTRadioLink::SimpleSecureFrame32or0BodyRXV0p2::getInstance().getLastRXMessageCounter(ID0, mcbuf));
  EXPECT_EQ(0, memcmp(mcbuf, zeroBlock, sizeof(mcbuf)));
  // Now deliberately damage the primary count and check that the counter value can still be retrieved.
  // Ensure damanged byte has at least one 1 and one 0 and is at a random position towards the end.
  OTV0P2BASE::eeprom_smart_update_byte((uint8_t *)(OTV0P2BASE::V0P2BASE_EE_START_NODE_ASSOCIATIONS + OTV0P2BASE::V0P2BASE_EE_NODE_ASSOCIATIONS_MSG_CNT_0_OFFSET + 2 + (3 & OTV0P2BASE::randRNG8())), 0x40 | (0x3f & OTV0P2BASE::randRNG8()));
  EXPECT_TRUE(OTRadioLink::SimpleSecureFrame32or0BodyRXV0p2::getInstance().getLastRXMessageCounter(ID0, mcbuf));
  EXPECT_EQ(0, memcmp(mcbuf, zeroBlock, sizeof(mcbuf)));
  // Attempting to update to the same (0) value should fail.
  EXPECT_TRUE(!OTRadioLink::SimpleSecureFrame32or0BodyRXV0p2::getInstance().updateRXMessageCountAfterAuthentication(ID0, zeroBlock));
  // Updating to a new count and reading back should work.
  const uint8_t newCount[] = { 0, 1, 2, 3, 4, 5 };
  EXPECT_TRUE(OTRadioLink::SimpleSecureFrame32or0BodyRXV0p2::getInstance().updateRXMessageCountAfterAuthentication(ID0, newCount));
  EXPECT_TRUE(OTRadioLink::SimpleSecureFrame32or0BodyRXV0p2::getInstance().getLastRXMessageCounter(ID0, mcbuf));
  EXPECT_EQ(0, memcmp(mcbuf, newCount, sizeof(mcbuf)));
  // Attempting to update to a lower (0) value should fail.
  EXPECT_TRUE(!OTRadioLink::SimpleSecureFrame32or0BodyRXV0p2::getInstance().updateRXMessageCountAfterAuthentication(ID0, zeroBlock));
  // Add/test second association...
  const uint8_t ID1[] = { 0x88, 0xa1, 0xa2, 0xa3, 0xa4, 0xa5, 0xa6, 0x8f };
  EXPECT_EQ(1, OTV0P2BASE::addNodeAssociation(ID1));
  EXPECT_EQ(2, OTV0P2BASE::countNodeAssociations());
  // Zero-length-lookup matches any entry.
  EXPECT_EQ(0, OTV0P2BASE::getNextMatchingNodeID(0, NULL, 0, NULL));
  EXPECT_EQ(1, OTV0P2BASE::getNextMatchingNodeID(1, NULL, 0, NULL));
  for(uint8_t i = 1; i <= sizeof(ID1); ++i)
    { EXPECT_EQ(1, OTV0P2BASE::getNextMatchingNodeID(0, ID1, i, NULL)); }
  for(uint8_t i = 1; i <= sizeof(ID1); ++i)
    { EXPECT_EQ(1, OTV0P2BASE::getNextMatchingNodeID(1, ID1, i, NULL)); }
  // Test that first ID cannot be matched from after its index in the table.
  for(uint8_t i = 1; i <= sizeof(ID0); ++i)
    { EXPECT_EQ(0, OTV0P2BASE::getNextMatchingNodeID(0, ID0, i, NULL)); }
  for(uint8_t i = 1; i <= sizeof(ID0); ++i)
    { EXPECT_EQ(-1, OTV0P2BASE::getNextMatchingNodeID(1, ID0, i, NULL)); }
  // Updating (ID0) to a new (up-by-one) count and reading back should work.
  const uint8_t newCount2[] = { 0, 1, 2, 3, 4, 6 };
  EXPECT_TRUE(OTRadioLink::SimpleSecureFrame32or0BodyRXV0p2::getInstance().updateRXMessageCountAfterAuthentication(ID0, newCount2));
  EXPECT_TRUE(OTRadioLink::SimpleSecureFrame32or0BodyRXV0p2::getInstance().getLastRXMessageCounter(ID0, mcbuf));
  EXPECT_EQ(0, memcmp(mcbuf, newCount2, sizeof(mcbuf)));
  // Updating to a new (up-by-slightly-more-than-one) count and reading back should work.
  const uint8_t newCount3[] = { 0, 1, 2, 3, 4, 9 };
  EXPECT_TRUE(OTRadioLink::SimpleSecureFrame32or0BodyRXV0p2::getInstance().updateRXMessageCountAfterAuthentication(ID0, newCount3));
  EXPECT_TRUE(OTRadioLink::SimpleSecureFrame32or0BodyRXV0p2::getInstance().getLastRXMessageCounter(ID0, mcbuf));
  EXPECT_EQ(0, memcmp(mcbuf, newCount3, sizeof(mcbuf)));
  // Updating to a new (up-by-much-more-than-one) count and reading back should work.
  const uint8_t newCount4[] = { 0, 1, 2, 3, 4, 99 };
  EXPECT_TRUE(OTRadioLink::SimpleSecureFrame32or0BodyRXV0p2::getInstance().updateRXMessageCountAfterAuthentication(ID0, newCount4));
  EXPECT_TRUE(OTRadioLink::SimpleSecureFrame32or0BodyRXV0p2::getInstance().getLastRXMessageCounter(ID0, mcbuf));
  EXPECT_EQ(0, memcmp(mcbuf, newCount4, sizeof(mcbuf)));
  // Updating to a new (up-by-much-much-more-than-one) count and reading back should work.
  const uint8_t newCount5[] = { 0, 1, 0x99, 1, 0x81, (OTV0P2BASE::randRNG8() & 0x7f) };
  EXPECT_TRUE(OTRadioLink::SimpleSecureFrame32or0BodyRXV0p2::getInstance().updateRXMessageCountAfterAuthentication(ID0, newCount5));
  EXPECT_TRUE(OTRadioLink::SimpleSecureFrame32or0BodyRXV0p2::getInstance().getLastRXMessageCounter(ID0, mcbuf));
  EXPECT_EQ(0, memcmp(mcbuf, newCount5, sizeof(mcbuf)));
  // Updating to a new (up-by-one) count and reading back should work.
  const uint8_t newCount6[] = { 0, 1, 0x99, 1, 0x81, 1+newCount5[5] };
  EXPECT_TRUE(OTRadioLink::SimpleSecureFrame32or0BodyRXV0p2::getInstance().updateRXMessageCountAfterAuthentication(ID0, newCount6));
  EXPECT_TRUE(OTRadioLink::SimpleSecureFrame32or0BodyRXV0p2::getInstance().getLastRXMessageCounter(ID0, mcbuf));
  EXPECT_EQ(0, memcmp(mcbuf, newCount6, sizeof(mcbuf)));
  // Updating to a new (up-by-one) count and reading back should work.
  const uint8_t newCount7[] = { 0, 1, 0x99, 1, 0x81, 2+newCount5[5] };
  EXPECT_TRUE(OTRadioLink::SimpleSecureFrame32or0BodyRXV0p2::getInstance().updateRXMessageCountAfterAuthentication(ID0, newCount7));
  EXPECT_TRUE(OTRadioLink::SimpleSecureFrame32or0BodyRXV0p2::getInstance().getLastRXMessageCounter(ID0, mcbuf));
  EXPECT_EQ(0, memcmp(mcbuf, newCount7, sizeof(mcbuf)));
  // Updating to a new (up-by-one) count and reading back should work.
  const uint8_t newCount8[] = { 0, 1, 0x99, 1, 0x81, 3+newCount5[5] };
  EXPECT_TRUE(OTRadioLink::SimpleSecureFrame32or0BodyRXV0p2::getInstance().updateRXMessageCountAfterAuthentication(ID0, newCount8));
  EXPECT_TRUE(OTRadioLink::SimpleSecureFrame32or0BodyRXV0p2::getInstance().getLastRXMessageCounter(ID0, mcbuf));
  EXPECT_EQ(0, memcmp(mcbuf, newCount8, sizeof(mcbuf)));
  // Updating to a new (up-by-one) count and reading back should work.
  const uint8_t newCount9[] = { 0, 1, 0x99, 1, 0x81, 4+newCount5[5] };
  EXPECT_TRUE(OTRadioLink::SimpleSecureFrame32or0BodyRXV0p2::getInstance().updateRXMessageCountAfterAuthentication(ID0, newCount9));
  EXPECT_TRUE(OTRadioLink::SimpleSecureFrame32or0BodyRXV0p2::getInstance().getLastRXMessageCounter(ID0, mcbuf));
  EXPECT_EQ(0, memcmp(mcbuf, newCount9, sizeof(mcbuf)));
  }
#endif

// Mock TX base: all zeros fixed IV and counters, valid fixed ID.
class TXBaseMock final : public OTRadioLink::SimpleSecureFrame32or0BodyTXBase
  {
  public:
    // Get TX ID that will be used for transmission; returns false on failure.
    // Argument must be buffer of (at least) OTV0P2BASE::OpenTRV_Node_ID_Bytes bytes.
    virtual bool getTXID(uint8_t *id) const override { memset(id, 0x80, OTV0P2BASE::OpenTRV_Node_ID_Bytes); return(true); }
    // Get the 3 bytes of persistent reboot/restart message counter, ie 3 MSBs of message counter; returns false on failure.
    virtual bool get3BytePersistentTXRestartCounter(uint8_t *buf) const override { memset(buf, 0, 3); return(true); }
    // Reset the persistent reboot/restart message counter; returns false on failure.
    virtual bool resetRaw3BytePersistentTXRestartCounter(bool /*allZeros*/ = false) override { return(false); }
    // Increment persistent reboot/restart message counter; returns false on failure.
    virtual bool increment3BytePersistentTXRestartCounter() override { return(false); }
    // Fills the supplied 6-byte array with the incremented monotonically-increasing primary TX counter.
    virtual bool incrementAndGetPrimarySecure6BytePersistentTXMessageCounter(uint8_t *buf) override { memset(buf, 0, 6); return(true); }
  };

// Test encoding of O frames through to final byte pattern.
TEST(OTAESGCMSecureFrame, OFrameEncoding)
{
    TXBaseMock mockTX;

    // All zeroes key.
    const uint8_t *const key = zeroBlock;
    // Size of buffer to receive encrypted frame.
    constexpr uint8_t encBufSize = 64;
    // Length of ID prefix for frame.
    const uint8_t txIDLen =4;
    // Distinguished 'invalid' valve position; never mistaken for a real valve.
    constexpr uint8_t valvePC = 0x7f;

    // Expected result.
    const uint8_t expected[63] = {62,207,4,128,128,128,128,32,102,58,109,143,127,209,106,16,122,170,41,17,135,168,193,220,188,110,36,204,190,21,125,138,196,172,122,155,149,87,43,4,0,0,0,0,0,0,162,222,15,42,215,77,210,0,127,19,255,121,139,199,19,12,128};

    // Encrypt empty (no-JSON) O frame via the on-stack workspace API.
    uint8_t bufS[encBufSize];
    const OTRadioLink::SimpleSecureFrame32or0BodyTXBase::fixed32BTextSize12BNonce16BTagSimpleEnc_ptr_t eS =
        OTAESGCM::fixed32BTextSize12BNonce16BTagSimpleEnc_DEFAULT_STATELESS;
    const uint8_t bodylenS = mockTX.generateSecureOFrameRawForTX(
        bufS, encBufSize, txIDLen, valvePC, NULL, eS, NULL, key);
    EXPECT_EQ(sizeof(expected), bodylenS);
//    printf("{"); for(int i = 0; i < bodylenS; ++i) { printf("%d,", bufS[i]); } printf("}\n");
    for(int i = 0; i < bodylenS; ++i) { ASSERT_EQ(expected[i], bufS[i]); }

    // Encrypt empty (no-JSON) O frame via the explicit workspace API.
    uint8_t bufW[encBufSize];
    constexpr uint8_t workspaceSize = OTRadioLink::SimpleSecureFrame32or0BodyTXBase::generateSecureOFrameRawForTX_total_scratch_usage_OTAESGCM_2p0;
    uint8_t workspace[workspaceSize];
    OTV0P2BASE::ScratchSpace sW(workspace, workspaceSize);
    const OTRadioLink::SimpleSecureFrame32or0BodyTXBase::fixed32BTextSize12BNonce16BTagSimpleEncWithWorkspace_ptr_t eW = OTAESGCM::fixed32BTextSize12BNonce16BTagSimpleEnc_DEFAULT_WITH_WORKSPACE;
    const uint8_t bodylenW = mockTX.generateSecureOFrameRawForTX(
        bufW, encBufSize, txIDLen, valvePC, NULL, eW, sW, key);
    EXPECT_EQ(63, bodylenW);
    for(int i = 0; i < bodylenW; ++i) { ASSERT_EQ(expected[i], bufW[i]); }
}


// Encode section of GCMVS1ViaFixed32BTextSize test, measuring stack usage.
TEST(OTAESGCMSecureFrame, SecureFrameEncodeStackUsage) {
    // Set up stack usage checks
    OTV0P2BASE::RAMEND = OTV0P2BASE::getSP();
    OTV0P2BASE::MemoryChecks::resetMinSP();
    OTV0P2BASE::MemoryChecks::recordIfMinSP();
    const size_t baseStack = OTV0P2BASE::MemoryChecks::getMinSP();

    uint8_t buf[OTRadioLink::SecurableFrameHeader::maxSmallFrameSize];
    //Example 3: secure, no valve, representative minimum stats {"b":1}).
    //Note that the sequence number must match the 4 lsbs of the message count, ie from iv[11].
    //and the ID is 0xaa 0xaa 0xaa 0xaa (transmitted) with the next ID bytes 0x55 0x55.
    //ResetCounter = 42
    //TxMsgCounter = 793
    //(Thus nonce/IV: aa aa aa aa 55 55 00 00 2a 00 03 19)
    //
    //3e cf 94 aa aa aa aa 20 | b3 45 f9 29 69 57 0c b8 28 66 14 b4 f0 69 b0 08 71 da d8 fe 47 c1 c3 53 83 48 88 03 7d 58 75 75 | 00 00 2a 00 03 19 29 3b 31 52 c3 26 d2 6d d0 8d 70 1e 4b 68 0d cb 80
    //
    //3e  length of header (62) after length byte 5 + (encrypted) body 32 + trailer 32
    //cf  'O' secure OpenTRV basic frame
    //04  0 sequence number, ID length 4
    //aa  ID byte 1
    //aa  ID byte 2
    //aa  ID byte 3
    //aa  ID byte 4
    //20  body length 32 (after padding and encryption)
    //    Plaintext body (length 8): 0x7f 0x11 { " b " : 1
    //    Padded: 7f 11 7b 22 62 22 3a 31 00 00 00 00 00 00 00 00 00 00 00 00 00 00 00 00 00 00 00 00 00 00 00 17
    //b3 45 f9 ... 58 75 75  32 bytes of encrypted body
    //00 00 2a  reset counter
    //00 03 19  message counter
    //29 3b 31 ... 68 0d cb  16 bytes of authentication tag
    //80  enc/auth type/format indicator.
    // Preshared ID prefix; only an initial part/prefix of this goes on the wire in the header.
    const uint8_t id[] = { 0xaa, 0xaa, 0xaa, 0xaa, 0x55, 0x55 };
    // IV/nonce starting with first 6 bytes of preshared ID, then 6 bytes of counter.
    const uint8_t iv[] = { 0xaa, 0xaa, 0xaa, 0xaa, 0x55, 0x55, 0x00, 0x00, 0x2a, 0x00, 0x03, 0x19 };
    // 'O' frame body with some JSON stats.
    const uint8_t body[] = { 0x7f, 0x11, 0x7b, 0x22, 0x62, 0x22, 0x3a, 0x31 };

    OTRadioLink::SimpleSecureFrame32or0BodyTXBase::encodeSecureSmallFrameRaw(buf, sizeof(buf),
                                    OTRadioLink::FTS_BasicSensorOrValve,
                                    id, 4,
                                    body, sizeof(body),
                                    iv,
                                    OTAESGCM::fixed32BTextSize12BNonce16BTagSimpleEnc_DEFAULT_STATELESS,
                                    NULL, zeroBlock);

<<<<<<< HEAD
    EXPECT_EQ(208, baseStack - OTV0P2BASE::MemoryChecks::getMinSP());
=======
    EXPECT_GT(maxStackSecureFrameEncode, baseStack - OTV0P2BASE::MemoryChecks::getMinSP());
>>>>>>> 59c505d1
}


// Encode section of GCMVS1ViaFixed32BTextSize test, measuring stack usage.
TEST(OTAESGCMSecureFrame, SecureFrameDecodeStackUsage) {
    // Set up stack usage checks
    OTV0P2BASE::RAMEND = OTV0P2BASE::getSP();

    uint8_t buf[OTRadioLink::SecurableFrameHeader::maxSmallFrameSize];
    //Example 3: secure, no valve, representative minimum stats {"b":1}).
    //Note that the sequence number must match the 4 lsbs of the message count, ie from iv[11].
    //and the ID is 0xaa 0xaa 0xaa 0xaa (transmitted) with the next ID bytes 0x55 0x55.
    //ResetCounter = 42
    //TxMsgCounter = 793
    //(Thus nonce/IV: aa aa aa aa 55 55 00 00 2a 00 03 19)
    //
    //3e cf 94 aa aa aa aa 20 | b3 45 f9 29 69 57 0c b8 28 66 14 b4 f0 69 b0 08 71 da d8 fe 47 c1 c3 53 83 48 88 03 7d 58 75 75 | 00 00 2a 00 03 19 29 3b 31 52 c3 26 d2 6d d0 8d 70 1e 4b 68 0d cb 80
    //
    //3e  length of header (62) after length byte 5 + (encrypted) body 32 + trailer 32
    //cf  'O' secure OpenTRV basic frame
    //04  0 sequence number, ID length 4
    //aa  ID byte 1
    //aa  ID byte 2
    //aa  ID byte 3
    //aa  ID byte 4
    //20  body length 32 (after padding and encryption)
    //    Plaintext body (length 8): 0x7f 0x11 { " b " : 1
    //    Padded: 7f 11 7b 22 62 22 3a 31 00 00 00 00 00 00 00 00 00 00 00 00 00 00 00 00 00 00 00 00 00 00 00 17
    //b3 45 f9 ... 58 75 75  32 bytes of encrypted body
    //00 00 2a  reset counter
    //00 03 19  message counter
    //29 3b 31 ... 68 0d cb  16 bytes of authentication tag
    //80  enc/auth type/format indicator.
    // Preshared ID prefix; only an initial part/prefix of this goes on the wire in the header.
    const uint8_t id[] = { 0xaa, 0xaa, 0xaa, 0xaa, 0x55, 0x55 };
    // IV/nonce starting with first 6 bytes of preshared ID, then 6 bytes of counter.
    const uint8_t iv[] = { 0xaa, 0xaa, 0xaa, 0xaa, 0x55, 0x55, 0x00, 0x00, 0x2a, 0x00, 0x03, 0x19 };
    // 'O' frame body with some JSON stats.
    const uint8_t body[] = { 0x7f, 0x11, 0x7b, 0x22, 0x62, 0x22, 0x3a, 0x31 };
    const uint8_t encodedLength = OTRadioLink::SimpleSecureFrame32or0BodyTXBase::encodeSecureSmallFrameRaw(buf, sizeof(buf),
                                    OTRadioLink::FTS_BasicSensorOrValve,
                                    id, 4,
                                    body, sizeof(body),
                                    iv,
                                    OTAESGCM::fixed32BTextSize12BNonce16BTagSimpleEnc_DEFAULT_STATELESS,
                                    NULL, zeroBlock);

    // Set up stack usage checks
    OTV0P2BASE::MemoryChecks::resetMinSP();
    OTV0P2BASE::MemoryChecks::recordIfMinSP();
    const size_t baseStack = OTV0P2BASE::MemoryChecks::getMinSP();

    // To decode, emulating RX, structurally validate unpack the header and extract the ID.
    OTRadioLink::SecurableFrameHeader sfhRX;
    EXPECT_TRUE(0 != sfhRX.checkAndDecodeSmallFrameHeader(buf, encodedLength));
    // (Nominally a longer ID and key is looked up with the ID in the header, and an iv built.)
    uint8_t decodedBodyOutSize;
    uint8_t decryptedBodyOut[OTRadioLink::ENC_BODY_SMALL_FIXED_PTEXT_MAX_SIZE];
    // Should decode and authenticate correctly.
    EXPECT_TRUE(0 != OTRadioLink::SimpleSecureFrame32or0BodyRXBase::decodeSecureSmallFrameRaw(&sfhRX,
                                        buf, encodedLength,
                                        OTAESGCM::fixed32BTextSize12BNonce16BTagSimpleDec_DEFAULT_STATELESS,
                                        NULL, zeroBlock, iv,
                                        decryptedBodyOut, sizeof(decryptedBodyOut), decodedBodyOutSize));
    // Find max stack usage
    OTV0P2BASE::MemoryChecks::recordIfMinSP();
<<<<<<< HEAD
    EXPECT_EQ(208, baseStack - OTV0P2BASE::MemoryChecks::getMinSP());
=======
    EXPECT_GT(maxStackSecureFrameDecode, baseStack - OTV0P2BASE::MemoryChecks::getMinSP());
>>>>>>> 59c505d1
}

#endif // ARDUINO_LIB_OTAESGCM<|MERGE_RESOLUTION|>--- conflicted
+++ resolved
@@ -1200,11 +1200,7 @@
                                     OTAESGCM::fixed32BTextSize12BNonce16BTagSimpleEnc_DEFAULT_STATELESS,
                                     NULL, zeroBlock);
 
-<<<<<<< HEAD
-    EXPECT_EQ(208, baseStack - OTV0P2BASE::MemoryChecks::getMinSP());
-=======
     EXPECT_GT(maxStackSecureFrameEncode, baseStack - OTV0P2BASE::MemoryChecks::getMinSP());
->>>>>>> 59c505d1
 }
 
 
@@ -1271,11 +1267,7 @@
                                         decryptedBodyOut, sizeof(decryptedBodyOut), decodedBodyOutSize));
     // Find max stack usage
     OTV0P2BASE::MemoryChecks::recordIfMinSP();
-<<<<<<< HEAD
-    EXPECT_EQ(208, baseStack - OTV0P2BASE::MemoryChecks::getMinSP());
-=======
     EXPECT_GT(maxStackSecureFrameDecode, baseStack - OTV0P2BASE::MemoryChecks::getMinSP());
->>>>>>> 59c505d1
 }
 
 #endif // ARDUINO_LIB_OTAESGCM