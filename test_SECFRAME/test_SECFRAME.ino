/*
The OpenTRV project licenses this file to you
under the Apache Licence, Version 2.0 (the "Licence");
you may not use this file except in compliance
with the Licence. You may obtain a copy of the Licence at

http://www.apache.org/licenses/LICENSE-2.0

Unless required by applicable law or agreed to in writing,
software distributed under the Licence is distributed on an
"AS IS" BASIS, WITHOUT WARRANTIES OR CONDITIONS OF ANY
KIND, either express or implied. See the Licence for the
specific language governing permissions and limitations
under the Licence.

Author(s) / Copyright (s): Damon Hart-Davis 2015--2016
*/

/*
 * EXTRA unit test routines for secureable-frame library code.
 *
 * Should all be runnable on any UNO-alike or emulator;
 * does not need V0p2 boards or hardware.
 *
 * Some tests here may duplicate those in the core libraries,
 * which is OK in order to double-check some core functionality.
 */

// Arduino libraries imported here (even for use in other .cpp files).

#define UNIT_TESTS

#include <Wire.h>

// Include the library under test.
#include <OTV0p2Base.h>
// Also testing against crypto.
#include <OTAESGCM.h>

#include <OTRadioLink.h>
#include <OTRadValve.h>
#include <OTRFM23BLink.h>
#include <OTRN2483Link.h>
#include <OTSIM900Link.h>

#if F_CPU == 1000000 // 1MHz CPU indicates V0p2 board.
#define ON_V0P2_BOARD
#endif

void setup()
  {
#ifdef ON_V0P2_BOARD
  // initialize serial communications at 4800 bps for typical use with V0p2 board.
  Serial.begin(4800);
#else
  // initialize serial communications at 9600 bps for typical use with (eg) Arduino UNO.
  Serial.begin(9600);
#endif
  }



// Error exit from failed unit test, one int parameter and the failing line number to print...
// Expects to terminate like panic() with flashing light can be detected by eye or in hardware if required.
static void error(int err, int line)
  {
  for( ; ; )
    {
    Serial.print(F("***Test FAILED*** val="));
    Serial.print(err, DEC);
    Serial.print(F(" =0x"));
    Serial.print(err, HEX);
    if(0 != line)
      {
      Serial.print(F(" at line "));
      Serial.print(line);
      }
    Serial.println();
//    LED_HEATCALL_ON();
//    tinyPause();
//    LED_HEATCALL_OFF();
//    sleepLowPowerMs(1000);
    delay(1000);
    }
  }

// Deal with common equality test.
static inline void errorIfNotEqual(int expected, int actual, int line) { if(expected != actual) { error(actual, line); } }
// Allowing a delta.
static inline void errorIfNotEqual(int expected, int actual, int delta, int line) { if(abs(expected - actual) > delta) { error(actual, line); } }

// Test expression and bucket out with error if false, else continue, including line number.
// Macros allow __LINE__ to work correctly.
#define AssertIsTrueWithErr(x, err) { if(!(x)) { error((err), __LINE__); } }
#define AssertIsTrue(x) AssertIsTrueWithErr((x), 0)
#define AssertIsEqual(expected, x) { errorIfNotEqual((expected), (x), __LINE__); }
#define AssertIsEqualWithDelta(expected, x, delta) { errorIfNotEqual((expected), (x), (delta), __LINE__); }


// Check that correct version of this library is under test.
static void testLibVersion()
  {
  Serial.println("LibVersion");
#if !(0 == ARDUINO_LIB_OTRADIOLINK_VERSION_MAJOR) || !(9 == ARDUINO_LIB_OTRADIOLINK_VERSION_MINOR)
#error Wrong library version!
#endif
  }

// Check that correct versions of underlying libraries are in use.
static void testLibVersions()
  {
  Serial.println("LibVersions");
#if !(0 == ARDUINO_LIB_OTV0P2BASE_VERSION_MAJOR) || !(9 == ARDUINO_LIB_OTV0P2BASE_VERSION_MINOR)
#error Wrong library version!
#endif

#if !(0 == ARDUINO_LIB_OTAESGCM_VERSION_MAJOR) || !(2 <= ARDUINO_LIB_OTAESGCM_VERSION_MINOR)
#error Wrong library version!
#endif
  }


static const int AES_KEY_SIZE = 128; // in bits
static const int GCM_NONCE_LENGTH = 12; // in bytes
static const int GCM_TAG_LENGTH = 16; // in bytes (default 16, 12 possible)

// All-zeros const 16-byte/128-bit key.
// Can be used for other purposes.
static const uint8_t zeroKey[16] = { };

// Test quick integrity checks, for TX and RX.
static void testFrameQIC()
  {
  Serial.println("FramQIC");
  OTRadioLink::SecurableFrameHeader sfh;
  uint8_t id[OTRadioLink::SecurableFrameHeader::maxIDLength];
  uint8_t buf[OTRadioLink::SecurableFrameHeader::maxSmallFrameSize + 1];
  // Uninitialised SecurableFrameHeader should be 'invalid'.
  AssertIsTrue(sfh.isInvalid());
  // ENCODE
  // Test various bad input combos that should be caught by QIC.
  // Can futz (some of the) inputs that should not matter...
  // Should fail with bad ID length.
  AssertIsEqual(0, sfh.checkAndEncodeSmallFrameHeader(buf, sizeof(buf),
                                               false, OTRadioLink::FTS_BasicSensorOrValve,
                                               OTV0P2BASE::randRNG8(),
                                               id, OTRadioLink::SecurableFrameHeader::maxIDLength + 1,
                                               2,
                                               1));
  // Should fail with bad buffer length.
  AssertIsEqual(0, sfh.checkAndEncodeSmallFrameHeader(buf, 0,
                                               false, OTRadioLink::FTS_BasicSensorOrValve,
                                               OTV0P2BASE::randRNG8(),
                                               id, 2,
                                               2,
                                               1));
  // Should fail with bad frame type.
  AssertIsEqual(0, sfh.checkAndEncodeSmallFrameHeader(buf, sizeof(buf),
                                               OTV0P2BASE::randRNG8NextBoolean(), OTRadioLink::FTS_NONE,
                                               OTV0P2BASE::randRNG8(),
                                               id, 2,
                                               2,
                                               1));
  AssertIsEqual(0, sfh.checkAndEncodeSmallFrameHeader(buf, sizeof(buf),
                                               OTV0P2BASE::randRNG8NextBoolean(), OTRadioLink::FTS_INVALID_HIGH,
                                               OTV0P2BASE::randRNG8(),
                                               id, 2,
                                               2,
                                               1));
  // Should fail with impossible body length.
  AssertIsEqual(0, sfh.checkAndEncodeSmallFrameHeader(buf, sizeof(buf),
                                               OTV0P2BASE::randRNG8NextBoolean(), OTRadioLink::FTS_ALIVE,
                                               OTV0P2BASE::randRNG8(),
                                               id, 1,
                                               252,
                                               1));
  // Should fail with impossible trailer length.
  AssertIsEqual(0, sfh.checkAndEncodeSmallFrameHeader(buf, sizeof(buf),
                                               OTV0P2BASE::randRNG8NextBoolean(), OTRadioLink::FTS_ALIVE,
                                               OTV0P2BASE::randRNG8(),
                                               id, 1,
                                               0,
                                               0));
  AssertIsEqual(0, sfh.checkAndEncodeSmallFrameHeader(buf, sizeof(buf),
                                               OTV0P2BASE::randRNG8NextBoolean(), OTRadioLink::FTS_ALIVE,
                                               OTV0P2BASE::randRNG8(),
                                               id, 1,
                                               0,
                                               252));
  // Should fail with impossible body + trailer length (for small frame).
  AssertIsEqual(0, sfh.checkAndEncodeSmallFrameHeader(buf, sizeof(buf),
                                               OTV0P2BASE::randRNG8NextBoolean(), OTRadioLink::FTS_ALIVE,
                                               OTV0P2BASE::randRNG8(),
                                               id, 1,
                                               32,
                                               32));
  // "I'm Alive!" message with 1-byte ID should succeed and be of full header length (5).
  AssertIsEqual(5, sfh.checkAndEncodeSmallFrameHeader(buf, sizeof(buf),
                                               false, OTRadioLink::FTS_ALIVE,
                                               OTV0P2BASE::randRNG8(),
                                               id, 1, // Minimal (non-empty) ID.
                                               0, // No payload.
                                               1));
  // Large but legal body size.
  AssertIsEqual(5, sfh.checkAndEncodeSmallFrameHeader(buf, sizeof(buf),
                                               false, OTRadioLink::FTS_ALIVE,
                                               OTV0P2BASE::randRNG8(),
                                               id, 1, // Minimal (non-empty) ID.
                                               32,
                                               1));
  // DECODE
  // Test various bad input combos that should be caught by QIC.
  // Can futz (some of the) inputs that should not matter...
  // Should fail with bad (too small) buffer.
  buf[0] = OTV0P2BASE::randRNG8();
  AssertIsEqual(0, sfh.checkAndDecodeSmallFrameHeader(buf, 0));
  // Should fail with bad (too small) frame length.
  buf[0] = 3 & OTV0P2BASE::randRNG8();
  AssertIsEqual(0, sfh.checkAndDecodeSmallFrameHeader(buf, sizeof(buf)));
  // Should fail with bad (too large) frame length for 'small' frame.
  buf[0] = 64;
  AssertIsEqual(0, sfh.checkAndDecodeSmallFrameHeader(buf, sizeof(buf)));
  // Should fail with bad (too large) frame header for the input buffer.
  const uint8_t buf1[] = { 0x08, 0x4f, 0x02, 0x80, 0x81 }; // , 0x02, 0x00, 0x01, 0x23 };
  AssertIsEqual(0, sfh.checkAndDecodeSmallFrameHeader(buf1, 5));
  // Should fail with bad trailer byte (illegal 0x00 value).
  const uint8_t buf2[] = { 0x08, 0x4f, 0x02, 0x80, 0x81, 0x02, 0x00, 0x01, 0x00 };
  AssertIsEqual(0, sfh.checkAndDecodeSmallFrameHeader(buf2, sizeof(buf2)));
  // Should fail with bad trailer byte (illegal 0xff value).
  const uint8_t buf3[] = { 0x08, 0x4f, 0x02, 0x80, 0x81, 0x02, 0x00, 0x01, 0xff };
  AssertIsEqual(0, sfh.checkAndDecodeSmallFrameHeader(buf3, sizeof(buf3)));
  // TODO
  // TODO
  // TODO
  }

// Test encoding of header for TX.
static void testFrameHeaderEncoding()
  {
  Serial.println("FrameHeaderEncoding");
  OTRadioLink::SecurableFrameHeader sfh;
  uint8_t id[OTRadioLink::SecurableFrameHeader::maxIDLength];
  uint8_t buf[OTRadioLink::SecurableFrameHeader::maxSmallFrameSize];
  //
  // Test vector 1 / example from the spec.
  //Example insecure frame, valve unit 0% open, no call for heat/flags/stats.
  //In this case the frame sequence number is zero, and ID is 0x80 0x81.
  //
  //08 4f 02 80 81 02 | 00 01 | 23
  //
  //08 length of header (8) after length byte 5 + body 2 + trailer 1
  //4f 'O' insecure OpenTRV basic frame
  //02 0 sequence number, ID length 2
  //80 ID byte 1
  //81 ID byte 2
  //02 body length 2
  //00 valve 0%, no call for heat
  //01 no flags or stats, unreported occupancy
  //23 CRC value
  id[0] = 0x80;
  id[1] = 0x81;
  AssertIsEqual(6, sfh.checkAndEncodeSmallFrameHeader(buf, sizeof(buf),
                                               false, OTRadioLink::FTS_BasicSensorOrValve,
                                               0,
                                               id, 2,
                                               2,
                                               1));
  AssertIsEqual(0x08, buf[0]);
  AssertIsEqual(0x4f, buf[1]);
  AssertIsEqual(0x02, buf[2]);
  AssertIsEqual(0x80, buf[3]);
  AssertIsEqual(0x81, buf[4]);
  AssertIsEqual(0x02, buf[5]);
  // Check related parameters.
  AssertIsEqual(8, sfh.fl);
  AssertIsEqual(6, sfh.getBodyOffset());
  AssertIsEqual(8, sfh.getTrailerOffset());
  //
  // Test vector 2 / example from the spec.
  //Example insecure frame, no valve, representative minimum stats {"b":1}
  //In this case the frame sequence number is zero, and ID is 0x80 0x81.
  //
  //0e 4f 02 80 81 08 | 7f 11 7b 22 62 22 3a 31 | 61
  //
  //0e length of header (14) after length byte 5 + body 8 + trailer 1
  //4f 'O' insecure OpenTRV basic frame
  //02 0 sequence number, ID length 2
  //80 ID byte 1
  //81 ID byte 2
  //08 body length 8
  //7f no valve, no call for heat
  //11 stats present flag only, unreported occupancy
  //7b 22 62 22 3a 31  {"b":1  Stats: note that implicit trailing '}' is not sent.
  //61 CRC value
  id[0] = 0x80;
  id[1] = 0x81;
  AssertIsEqual(6, sfh.checkAndEncodeSmallFrameHeader(buf, sizeof(buf),
                                               false, OTRadioLink::FTS_BasicSensorOrValve,
                                               0,
                                               id, 2,
                                               8,
                                               1));
  AssertIsEqual(0x0e, buf[0]);
  AssertIsEqual(0x4f, buf[1]);
  AssertIsEqual(0x02, buf[2]);
  AssertIsEqual(0x80, buf[3]);
  AssertIsEqual(0x81, buf[4]);
  AssertIsEqual(0x08, buf[5]);
  // Check related parameters.
  AssertIsEqual(14, sfh.fl);
  AssertIsEqual(6, sfh.getBodyOffset());
  AssertIsEqual(14, sfh.getTrailerOffset());
  }

// Test decoding of header for RX.
static void testFrameHeaderDecoding()
  {
  Serial.println("FrameHeaderDecoding");
  OTRadioLink::SecurableFrameHeader sfh;
  //
  // Test vector 1 / example from the spec.
  //Example insecure frame, valve unit 0% open, no call for heat/flags/stats.
  //In this case the frame sequence number is zero, and ID is 0x80 0x81.
  //
  //08 4f 02 80 81 02 | 00 01 | 23
  //
  //08 length of header (8) after length byte 5 + body 2 + trailer 1
  //4f 'O' insecure OpenTRV basic frame
  //02 0 sequence number, ID length 2
  //80 ID byte 1
  //81 ID byte 2
  //02 body length 2
  //00 valve 0%, no call for heat
  //01 no flags or stats, unreported occupancy
  //23 CRC value
  const uint8_t buf1[] = { 0x08, 0x4f, 0x02, 0x80, 0x81, 0x02, 0x00, 0x01, 0x23 };
  AssertIsEqual(6, sfh.checkAndDecodeSmallFrameHeader(buf1, sizeof(buf1)));
  // Check decoded parameters.
  AssertIsEqual(8, sfh.fl);
  AssertIsEqual(2, sfh.getIl());
  AssertIsEqual(0x80, sfh.id[0]);
  AssertIsEqual(0x81, sfh.id[1]);
  AssertIsEqual(2, sfh.bl);
  AssertIsEqual(1, sfh.getTl());
  AssertIsEqual(6, sfh.getBodyOffset());
  AssertIsEqual(8, sfh.getTrailerOffset());
  //
  // Test vector 2 / example from the spec.
  //Example insecure frame, no valve, representative minimum stats {"b":1}
  //In this case the frame sequence number is zero, and ID is 0x80 0x81.
  //
  //0e 4f 02 80 81 08 | 7f 11 7b 22 62 22 3a 31 | 61
  //
  //0e length of header (14) after length byte 5 + body 8 + trailer 1
  //4f 'O' insecure OpenTRV basic frame
  //02 0 sequence number, ID length 2
  //80 ID byte 1
  //81 ID byte 2
  //08 body length 8
  //7f no valve, no call for heat
  //11 stats present flag only, unreported occupancy
  //7b 22 62 22 3a 31  {"b":1  Stats: note that implicit trailing '}' is not sent.
  //61 CRC value
  static const uint8_t buf2[] = { 0x0e, 0x4f, 0x02, 0x80, 0x81, 0x08, 0x7f, 0x11, 0x7b, 0x22, 0x62, 0x22, 0x3a, 0x31, 0x61 };
  AssertIsEqual(6, sfh.checkAndDecodeSmallFrameHeader(buf2, sizeof(buf2)));
  // Check decoded parameters.
  AssertIsEqual(14, sfh.fl);
  AssertIsEqual(2, sfh.getIl());
  AssertIsEqual(0x80, sfh.id[0]);
  AssertIsEqual(0x81, sfh.id[1]);
  AssertIsEqual(8, sfh.bl);
  AssertIsEqual(1, sfh.getTl());
  AssertIsEqual(6, sfh.getBodyOffset());
  AssertIsEqual(14, sfh.getTrailerOffset());
  }

// Test CRC computation for insecure frames.
static void testNonsecureFrameCRC()
  {
  Serial.println("NonsecureFrameCRC");
  OTRadioLink::SecurableFrameHeader sfh;
  //
  // Test vector 1 / example from the spec.
  //Example insecure frame, valve unit 0% open, no call for heat/flags/stats.
  //In this case the frame sequence number is zero, and ID is 0x80 0x81.
  //
  //08 4f 02 80 81 02 | 00 01 | 23
  //
  //08 length of header (8) after length byte 5 + body 2 + trailer 1
  //4f 'O' insecure OpenTRV basic frame
  //02 0 sequence number, ID length 2
  //80 ID byte 1
  //81 ID byte 2
  //02 body length 2
  //00 valve 0%, no call for heat
  //01 no flags or stats, unreported occupancy
  //23 CRC value
  const uint8_t buf1[] = { 0x08, 0x4f, 0x02, 0x80, 0x81, 0x02, 0x00, 0x01, 0x23 };
  AssertIsEqual(6, sfh.checkAndDecodeSmallFrameHeader(buf1, 6));
  AssertIsEqual(0x23, sfh.computeNonSecureFrameCRC(buf1, sizeof(buf1) - 1));
  // Decode entire frame, emulating RX, structurally validating the header then checking the CRC.
  AssertIsTrue(0 != sfh.checkAndDecodeSmallFrameHeader(buf1, sizeof(buf1)));
  AssertIsTrue(0 != decodeNonsecureSmallFrameRaw(&sfh, buf1, sizeof(buf1)));
  //
  // Test vector 2 / example from the spec.
  //Example insecure frame, no valve, representative minimum stats {"b":1}
  //In this case the frame sequence number is zero, and ID is 0x80 0x81.
  //
  //0e 4f 02 80 81 08 | 7f 11 7b 22 62 22 3a 31 | 61
  //
  //0e length of header (14) after length byte 5 + body 8 + trailer 1
  //4f 'O' insecure OpenTRV basic frame
  //02 0 sequence number, ID length 2
  //80 ID byte 1
  //81 ID byte 2
  //08 body length 8
  //7f no valve, no call for heat
  //11 stats present flag only, unreported occupancy
  //7b 22 62 22 3a 31  {"b":1  Stats: note that implicit trailing '}' is not sent.
  //61 CRC value
  const uint8_t buf2[] = { 0x0e, 0x4f, 0x02, 0x80, 0x81, 0x08, 0x7f, 0x11, 0x7b, 0x22, 0x62, 0x22, 0x3a, 0x31, 0x61 };
  // Just decode and check the frame header first
  AssertIsEqual(6, sfh.checkAndDecodeSmallFrameHeader(buf2, 6));
  AssertIsEqual(0x61, sfh.computeNonSecureFrameCRC(buf2, sizeof(buf2) - 1));
  // Decode entire frame, emulating RX, structurally validating the header then checking the CRC.
  AssertIsTrue(0 != sfh.checkAndDecodeSmallFrameHeader(buf2, sizeof(buf2)));
  AssertIsTrue(0 != decodeNonsecureSmallFrameRaw(&sfh, buf2, sizeof(buf2)));
  }

// Test encoding of entire non-secure frame for TX.
static void testNonsecureSmallFrameEncoding()
  {
  Serial.println("NonSecureSmallFrameEncoding");
  uint8_t buf[OTRadioLink::SecurableFrameHeader::maxSmallFrameSize];
  //
  // Test vector 1 / example from the spec.
  //Example insecure frame, valve unit 0% open, no call for heat/flags/stats.
  //In this case the frame sequence number is zero, and ID is 0x80 0x81.
  //
  //08 4f 02 80 81 02 | 00 01 | 23
  //
  //08 length of header (8) after length byte 5 + body 2 + trailer 1
  //4f 'O' insecure OpenTRV basic frame
  //02 0 sequence number, ID length 2
  //80 ID byte 1
  //81 ID byte 2
  //02 body length 2
  //00 valve 0%, no call for heat
  //01 no flags or stats, unreported occupancy
  //23 CRC value
  const uint8_t id[] =  { 0x80, 0x81 };
  const uint8_t body[] = { 0x00, 0x01 };
  AssertIsEqual(9, OTRadioLink::encodeNonsecureSmallFrame(buf, sizeof(buf),
                                    OTRadioLink::FTS_BasicSensorOrValve,
                                    0,
                                    id, 2,
                                    body, 2));
  AssertIsEqual(0x08, buf[0]);
  AssertIsEqual(0x4f, buf[1]);
  AssertIsEqual(0x02, buf[2]);
  AssertIsEqual(0x80, buf[3]);
  AssertIsEqual(0x81, buf[4]);
  AssertIsEqual(0x02, buf[5]);
  AssertIsEqual(0x00, buf[6]);
  AssertIsEqual(0x01, buf[7]);
  AssertIsEqual(0x23, buf[8]);
  }

// Test simple plain-text padding for encryption.
static void testSimplePadding()
  {
  Serial.println("SimplePadding");
  uint8_t buf[OTRadioLink::ENC_BODY_SMALL_FIXED_CTEXT_SIZE];
  // Provoke failure with NULL buffer.
  AssertIsEqual(0, OTRadioLink::SimpleSecureFrame32or0BodyBase::addPaddingTo32BTrailing0sAndPadCount(NULL, 0x1f & OTV0P2BASE::randRNG8()));
  // Provoke failure with over-long unpadded plain-text.
  AssertIsEqual(0, OTRadioLink::SimpleSecureFrame32or0BodyBase::addPaddingTo32BTrailing0sAndPadCount(buf, 1 + OTRadioLink::ENC_BODY_SMALL_FIXED_PTEXT_MAX_SIZE));  
  // Check padding in case with single random data byte (and the rest of the buffer set differently).
  // Check the entire padded result for correctness.
  const uint8_t db0 = OTV0P2BASE::randRNG8();
  buf[0] = db0;
  memset(buf+1, ~db0, sizeof(buf)-1);
  AssertIsEqual(32, OTRadioLink::SimpleSecureFrame32or0BodyBase::addPaddingTo32BTrailing0sAndPadCount(buf, 1));
  AssertIsEqual(db0, buf[0]);
  for(int i = 30; --i > 0; ) { AssertIsEqual(0, buf[i]); }
  AssertIsEqual(30, buf[31]);
  // Ensure that unpadding works.
  AssertIsEqual(1, OTRadioLink::SimpleSecureFrame32or0BodyBase::removePaddingTo32BTrailing0sAndPadCount(buf));
  AssertIsEqual(db0, buf[0]);
  }

// Test simple fixed-size NULL enc/dec behaviour.
static void testSimpleNULLEncDec()
  {
  const OTRadioLink::SimpleSecureFrame32or0BodyBase::fixed32BTextSize12BNonce16BTagSimpleEnc_ptr_t e = OTRadioLink::fixed32BTextSize12BNonce16BTagSimpleEnc_NULL_IMPL;
  const OTRadioLink::SimpleSecureFrame32or0BodyBase::fixed32BTextSize12BNonce16BTagSimpleDec_ptr_t d = OTRadioLink::fixed32BTextSize12BNonce16BTagSimpleDec_NULL_IMPL;
  // Check that calling the NULL enc routine with bad args fails.
  AssertIsTrue(!e(NULL, NULL, NULL, NULL, 0, NULL, NULL, NULL));
  static const uint8_t plaintext1[32] = { 'a', 'b', 'c', 'd', 2, 2, 2, 2, 3, 3, 3, 3, 4, 4, 4, 4 };
  static const uint8_t nonce1[12] = { 'q', 'u', 'i', 'c', 'k', ' ', 6, 5, 4, 3, 2, 1 };
  static const uint8_t authtext1[2] = { 'H', 'i' };
  // Output ciphertext and tag buffers.
  uint8_t co1[32], to1[16];
  AssertIsTrue(e(NULL, zeroKey, nonce1, authtext1, sizeof(authtext1), plaintext1, co1, to1));
  AssertIsEqual(0, memcmp(plaintext1, co1, 32));
  AssertIsEqual(0, memcmp(nonce1, to1, 12));
  AssertIsEqual(0, to1[12]);
  AssertIsEqual(0, to1[15]);
  // Check that calling the NULL decc routine with bad args fails.
  AssertIsTrue(!d(NULL, NULL, NULL, NULL, 0, NULL, NULL, NULL));
  // Decode the ciphertext and tag from above and ensure that it 'works'.
  uint8_t plaintext1Decoded[32];
  AssertIsTrue(d(NULL, zeroKey, nonce1, authtext1, sizeof(authtext1), co1, to1, plaintext1Decoded));
  AssertIsEqual(0, memcmp(plaintext1, plaintext1Decoded, 32));
  }

// Test a simple fixed-size enc/dec function pair.
// Aborts with Assert...() in case of failure.
static void runSimpleEncDec(const OTRadioLink::SimpleSecureFrame32or0BodyBase::fixed32BTextSize12BNonce16BTagSimpleEnc_ptr_t e,
                            const OTRadioLink::SimpleSecureFrame32or0BodyBase::fixed32BTextSize12BNonce16BTagSimpleDec_ptr_t d)
  {
  // Check that calling the NULL enc routine with bad args fails.
  AssertIsTrue(!e(NULL, NULL, NULL, NULL, 0, NULL, NULL, NULL));
  // Try with plaintext and authext...
  static const uint8_t plaintext1[32] = { 'a', 'b', 'c', 'd', 2, 2, 2, 2, 3, 3, 3, 3, 4, 4, 4, 4 };
  static const uint8_t nonce1[12] = { 'q', 'u', 'i', 'c', 'k', ' ', 6, 5, 4, 3, 2, 1 };
  static const uint8_t authtext1[2] = { 'H', 'i' };
  // Output ciphertext and tag buffers.
  uint8_t co1[32], to1[16];
  AssertIsTrue(e(NULL, zeroKey, nonce1, authtext1, sizeof(authtext1), plaintext1, co1, to1));
  // Check that calling the NULL dec routine with bad args fails.
  AssertIsTrue(!d(NULL, NULL, NULL, NULL, 0, NULL, NULL, NULL));
  // Decode the ciphertext and tag from above and ensure that it 'works'.
  uint8_t plaintext1Decoded[32];
  AssertIsTrue(d(NULL, zeroKey, nonce1, authtext1, sizeof(authtext1), co1, to1, plaintext1Decoded));
  AssertIsEqual(0, memcmp(plaintext1, plaintext1Decoded, 32));
  // Try with authtext and no plaintext.
  AssertIsTrue(e(NULL, zeroKey, nonce1, authtext1, sizeof(authtext1), NULL, co1, to1));
  AssertIsTrue(d(NULL, zeroKey, nonce1, authtext1, sizeof(authtext1), NULL, to1, plaintext1Decoded));
  }

// Test basic access to crypto features.
// Check basic operation of the simple fixed-sized encode/decode routines.
static void testCryptoAccess()
  {
  Serial.println("CryptoAccess");
  // NULL enc/dec.
  runSimpleEncDec(OTRadioLink::fixed32BTextSize12BNonce16BTagSimpleEnc_NULL_IMPL,
                  OTRadioLink::fixed32BTextSize12BNonce16BTagSimpleDec_NULL_IMPL);
  // AES-GCM 128-bit key enc/dec.
  runSimpleEncDec(OTAESGCM::fixed32BTextSize12BNonce16BTagSimpleEnc_DEFAULT_STATELESS,
                  OTAESGCM::fixed32BTextSize12BNonce16BTagSimpleDec_DEFAULT_STATELESS);
  }

// Check using NIST GCMVS test vector.
// Test via fixed32BTextSize12BNonce16BTagSimpleEnc_DEFAULT_STATELESS interface.
// See http://csrc.nist.gov/groups/STM/cavp/documents/mac/gcmvs.pdf
// See http://csrc.nist.gov/groups/STM/cavp/documents/mac/gcmtestvectors.zip
//
//[Keylen = 128]
//[IVlen = 96]
//[PTlen = 256]
//[AADlen = 128]
//[Taglen = 128]
//
//Count = 0
//Key = 298efa1ccf29cf62ae6824bfc19557fc
//IV = 6f58a93fe1d207fae4ed2f6d
//PT = cc38bccd6bc536ad919b1395f5d63801f99f8068d65ca5ac63872daf16b93901
//AAD = 021fafd238463973ffe80256e5b1c6b1
//CT = dfce4e9cd291103d7fe4e63351d9e79d3dfd391e3267104658212da96521b7db
//Tag = 542465ef599316f73a7a560509a2d9f2
//
// keylen = 128, ivlen = 96, ptlen = 256, aadlen = 128, taglen = 128, count = 0
static void testGCMVS1ViaFixed32BTextSize()
  {
  Serial.println("GCMVS1ViaFixed32BTextSize");
  // Inputs to encryption.
  static const uint8_t input[32] = { 0xcc, 0x38, 0xbc, 0xcd, 0x6b, 0xc5, 0x36, 0xad, 0x91, 0x9b, 0x13, 0x95, 0xf5, 0xd6, 0x38, 0x01, 0xf9, 0x9f, 0x80, 0x68, 0xd6, 0x5c, 0xa5, 0xac, 0x63, 0x87, 0x2d, 0xaf, 0x16, 0xb9, 0x39, 0x01 };
  static const uint8_t key[AES_KEY_SIZE/8] = { 0x29, 0x8e, 0xfa, 0x1c, 0xcf, 0x29, 0xcf, 0x62, 0xae, 0x68, 0x24, 0xbf, 0xc1, 0x95, 0x57, 0xfc };
  static const uint8_t nonce[GCM_NONCE_LENGTH] = { 0x6f, 0x58, 0xa9, 0x3f, 0xe1, 0xd2, 0x07, 0xfa, 0xe4, 0xed, 0x2f, 0x6d };
  static const uint8_t aad[16] = { 0x02, 0x1f, 0xaf, 0xd2, 0x38, 0x46, 0x39, 0x73, 0xff, 0xe8, 0x02, 0x56, 0xe5, 0xb1, 0xc6, 0xb1 };
  // Space for outputs from encryption.
  uint8_t tag[GCM_TAG_LENGTH]; // Space for tag.
  uint8_t cipherText[max(32, sizeof(input))]; // Space for encrypted text.
  // Instance to perform enc/dec.
  // Do encryption via simplified interface.
  AssertIsTrue(OTAESGCM::fixed32BTextSize12BNonce16BTagSimpleEnc_DEFAULT_STATELESS(NULL,
            key, nonce,
            aad, sizeof(aad),
            input,
            cipherText, tag));
  // Check some of the cipher text and tag.
//            "0388DACE60B6A392F328C2B971B2FE78F795AAAB494B5923F7FD89FF948B  61 47 72 C7 92 9C D0 DD 68 1B D8 A3 7A 65 6F 33" :
  AssertIsEqual(0xdf, cipherText[0]);
  AssertIsEqual(0x91, cipherText[5]);
  AssertIsEqual(0xdb, cipherText[sizeof(cipherText)-1]);
  AssertIsEqual(0x24, tag[1]);
  AssertIsEqual(0xd9, tag[14]);
  // Decrypt via simplified interface...
  uint8_t inputDecoded[32];
  AssertIsTrue(OTAESGCM::fixed32BTextSize12BNonce16BTagSimpleDec_DEFAULT_STATELESS(NULL,
            key, nonce,
            aad, sizeof(aad),
            cipherText, tag,
            inputDecoded));
  AssertIsEqual(0, memcmp(input, inputDecoded, 32));
  }

// Test encoding/encryption then decoding/decryption of entire secure frame.
static void testSecureSmallFrameEncoding()
  {
  Serial.println("SecureSmallFrameEncoding");
  uint8_t buf[OTRadioLink::SecurableFrameHeader::maxSmallFrameSize];
  //Example 3: secure, no valve, representative minimum stats {"b":1}).
  //Note that the sequence number must match the 4 lsbs of the message count, ie from iv[11].
  //and the ID is 0xaa 0xaa 0xaa 0xaa (transmitted) with the next ID bytes 0x55 0x55.
  //ResetCounter = 42
  //TxMsgCounter = 793
  //(Thus nonce/IV: aa aa aa aa 55 55 00 00 2a 00 03 19)
  //
  //3e cf 94 aa aa aa aa 20 | b3 45 f9 29 69 57 0c b8 28 66 14 b4 f0 69 b0 08 71 da d8 fe 47 c1 c3 53 83 48 88 03 7d 58 75 75 | 00 00 2a 00 03 19 29 3b 31 52 c3 26 d2 6d d0 8d 70 1e 4b 68 0d cb 80
  //
  //3e  length of header (62) after length byte 5 + (encrypted) body 32 + trailer 32
  //cf  'O' secure OpenTRV basic frame
  //04  0 sequence number, ID length 4
  //aa  ID byte 1
  //aa  ID byte 2
  //aa  ID byte 3
  //aa  ID byte 4
  //20  body length 32 (after padding and encryption)
  //    Plaintext body (length 8): 0x7f 0x11 { " b " : 1 
  //    Padded: 7f 11 7b 22 62 22 3a 31 00 00 00 00 00 00 00 00 00 00 00 00 00 00 00 00 00 00 00 00 00 00 00 17
  //b3 45 f9 ... 58 75 75  32 bytes of encrypted body
  //00 00 2a  reset counter
  //00 03 19  message counter
  //29 3b 31 ... 68 0d cb  16 bytes of authentication tag
  //80  enc/auth type/format indicator.
  // Preshared ID prefix; only an initial part/prefix of this goes on the wire in the header.
  const uint8_t id[] = { 0xaa, 0xaa, 0xaa, 0xaa, 0x55, 0x55 };
  // IV/nonce starting with first 6 bytes of preshared ID, then 6 bytes of counter.
  const uint8_t iv[] = { 0xaa, 0xaa, 0xaa, 0xaa, 0x55, 0x55, 0x00, 0x00, 0x2a, 0x00, 0x03, 0x19 };
  // 'O' frame body with some JSON stats.
  const uint8_t body[] = { 0x7f, 0x11, 0x7b, 0x22, 0x62, 0x22, 0x3a, 0x31 };
  const uint8_t encodedLength = OTRadioLink::SimpleSecureFrame32or0BodyBase::encodeSecureSmallFrameRaw(buf, sizeof(buf),
                                    OTRadioLink::FTS_BasicSensorOrValve,
                                    id, 4,
                                    body, sizeof(body),
                                    iv,
                                    OTAESGCM::fixed32BTextSize12BNonce16BTagSimpleEnc_DEFAULT_STATELESS,
                                    NULL, zeroKey);
  AssertIsEqual(63, encodedLength);
  AssertIsTrue(encodedLength <= sizeof(buf));
  //3e cf 04 aa aa aa aa 20 | ...
  AssertIsEqual(0x3e, buf[0]);
  AssertIsEqual(0xcf, buf[1]);
  AssertIsEqual(0x94, buf[2]); // Seq num is iv[11] & 0xf, ie 4 lsbs of message counter (and IV).
  AssertIsEqual(0xaa, buf[3]);
  AssertIsEqual(0xaa, buf[4]);
  AssertIsEqual(0xaa, buf[5]);
  AssertIsEqual(0xaa, buf[6]);
  AssertIsEqual(0x20, buf[7]);
  //... b3 45 f9 29 69 57 0c b8 28 66 14 b4 f0 69 b0 08 71 da d8 fe 47 c1 c3 53 83 48 88 03 7d 58 75 75 | ...
  AssertIsEqual(0xb3, buf[8]); // 1st byte of encrypted body.
  AssertIsEqual(0x75, buf[39]); // 32nd/last byte of encrypted body.
  //... 00 00 2a 00 03 19 29 3b 31 52 c3 26 d2 6d d0 8d 70 1e 4b 68 0d cb 80
  AssertIsEqual(0x00, buf[40]); // 1st byte of counters.
  AssertIsEqual(0x00, buf[41]);
  AssertIsEqual(0x2a, buf[42]);
  AssertIsEqual(0x00, buf[43]); 
  AssertIsEqual(0x03, buf[44]);
  AssertIsEqual(0x19, buf[45]); // Last byte of counters.
  AssertIsEqual(0x29, buf[46]); // 1st byte of tag.
  AssertIsEqual(0xcb, buf[61]); // 16th/last byte of tag.
  AssertIsEqual(0x80, buf[62]); // enc format.
  // To decode, emulating RX, structurally validate unpack the header and extract the ID.
  OTRadioLink::SecurableFrameHeader sfhRX;
  AssertIsTrue(0 != sfhRX.checkAndDecodeSmallFrameHeader(buf, encodedLength));
  // (Nominally a longer ID and key is looked up with the ID in the header, and an iv built.)
  uint8_t decodedBodyOutSize;
  uint8_t decryptedBodyOut[OTRadioLink::ENC_BODY_SMALL_FIXED_PTEXT_MAX_SIZE];
  // Should decode and authenticate correctly.
  AssertIsTrue(0 != OTRadioLink::SimpleSecureFrame32or0BodyBase::decodeSecureSmallFrameRaw(&sfhRX,
                                        buf, encodedLength,
                                        OTAESGCM::fixed32BTextSize12BNonce16BTagSimpleDec_DEFAULT_STATELESS,
                                        NULL, zeroKey, iv,
                                        decryptedBodyOut, sizeof(decryptedBodyOut), decodedBodyOutSize));
  // Body content should be correctly decrypted and extracted.
  AssertIsEqual(sizeof(body), decodedBodyOutSize);
  AssertIsEqual(0, memcmp(body, decryptedBodyOut, sizeof(body)));
  // Check that flipping any single bit should make the decode fail
  // unless it leaves all info (seqNum, id, body) untouched.
  const uint8_t loc = OTV0P2BASE::randRNG8() % encodedLength;
  const uint8_t mask = (uint8_t) (0x100U >> (1+(OTV0P2BASE::randRNG8()&7)));
  buf[loc] ^= mask;
//  Serial.println(loc);
//  Serial.println(mask);
  AssertIsTrue((0 == sfhRX.checkAndDecodeSmallFrameHeader(buf, encodedLength)) ||
               (0 == OTRadioLink::SimpleSecureFrame32or0BodyBase::decodeSecureSmallFrameRaw(&sfhRX,
                                        buf, encodedLength,
                                        OTAESGCM::fixed32BTextSize12BNonce16BTagSimpleDec_DEFAULT_STATELESS,
                                        NULL, zeroKey, iv,
                                        decryptedBodyOut, sizeof(decryptedBodyOut), decodedBodyOutSize)) ||
               ((sizeof(body) == decodedBodyOutSize) && (0 == memcmp(body, decryptedBodyOut, sizeof(body))) && (0 == memcmp(id, sfhRX.id, 4))));
  }

// Test encoding of beacon frames.
static void testBeaconEncoding()
  {
  Serial.println("BeaconEncoding");
  // Non-secure beacon.
  uint8_t buf[max(OTRadioLink::generateNonsecureBeaconMaxBufSize, OTRadioLink::SimpleSecureFrame32or0BodyBase::generateSecureBeaconMaxBufSize)];
  // Generate zero-length-ID beacon.
  const uint8_t b0 = OTRadioLink::generateNonsecureBeacon(buf, sizeof(buf), 0, NULL, 0);
  AssertIsEqual(5, b0);
  AssertIsEqual(0x04, buf[0]);
  AssertIsEqual(0x21, buf[1]);
  AssertIsEqual(0x00, buf[2]);
  AssertIsEqual(0x00, buf[3]); // Body length 0.
  AssertIsEqual(0x65, buf[4]);
  // Generate maximum-length-zero-ID beacon automatically at non-zero seq.
  const uint8_t b1 = OTRadioLink::generateNonsecureBeacon(buf, sizeof(buf), 4, zeroKey, OTRadioLink::SecurableFrameHeader::maxIDLength);
  AssertIsEqual(13, b1);
  AssertIsEqual(0x0c, buf[0]);
  AssertIsEqual(0x21, buf[1]);
  AssertIsEqual(0x48, buf[2]);
  AssertIsEqual(0x00, buf[3]);
  AssertIsEqual(0x00, buf[4]);
  AssertIsEqual(0x00, buf[5]);
  AssertIsEqual(0x00, buf[6]);
  AssertIsEqual(0x00, buf[7]);
  AssertIsEqual(0x00, buf[8]);
  AssertIsEqual(0x00, buf[9]);
  AssertIsEqual(0x00, buf[10]);
  AssertIsEqual(0x00, buf[11]); // Body length 0.
  AssertIsEqual(0x29, buf[12]);
  // Generate maximum-length-from-EEPROM-ID beacon automatically at non-zero seq.
  const uint8_t b2 = OTRadioLink::generateNonsecureBeacon(buf, sizeof(buf), 5, NULL, OTRadioLink::SecurableFrameHeader::maxIDLength);
  AssertIsEqual(13, b2);
  AssertIsEqual(0x0c, buf[0]);
  AssertIsEqual(0x21, buf[1]);
  AssertIsEqual(0x58, buf[2]);
  for(uint8_t i = 0; i < OTRadioLink::SecurableFrameHeader::maxIDLength; ++i)
    { AssertIsEqual(eeprom_read_byte((uint8_t *)(V0P2BASE_EE_START_ID + i)), buf[3 + i]); }
  AssertIsEqual(0x00, buf[11]); // Body length 0.
  //AssertIsEqual(0xXX, buf[12]); // CRC will vary with ID.
  //
  //const unsigned long before = millis();
  for(int idLen = 0; idLen <= 8; ++idLen)
    {
    // Secure beacon...  All zeros key; ID and IV as from spec Example 3 at 20160207.
    const uint8_t *const key = zeroKey;
    // Preshared ID prefix; only an initial part/prefix of this goes on the wire in the header.
    const uint8_t id[] = { 0xaa, 0xaa, 0xaa, 0xaa, 0x55, 0x55 };
    // IV/nonce starting with first 6 bytes of preshared ID, then 6 bytes of counter.
    const uint8_t iv[] = { 0xaa, 0xaa, 0xaa, 0xaa, 0x55, 0x55, 0x00, 0x00, 0x2a, 0x00, 0x03, 0x19 };
    const uint8_t sb1 = OTRadioLink::SimpleSecureFrame32or0BodyBase::generateSecureBeaconRaw(buf, sizeof(buf), id, idLen, iv, OTAESGCM::fixed32BTextSize12BNonce16BTagSimpleEnc_DEFAULT_STATELESS, NULL, key);
    AssertIsEqual(27 + idLen, sb1);
    //
    // Check decoding (auth/decrypt) of beacon at various levels.
    // Validate structure of frame first.
    // This is quick and checks for insane/dangerous values throughout.
    OTRadioLink::SecurableFrameHeader sfh;
    const uint8_t l = sfh.checkAndDecodeSmallFrameHeader(buf, sb1);
    AssertIsEqual(4 + idLen, l);
    uint8_t decryptedBodyOutSize;
    const uint8_t dlr = OTRadioLink::SimpleSecureFrame32or0BodyBase::decodeSecureSmallFrameRaw(&sfh,
                                    buf, sizeof(buf),
                                    OTAESGCM::fixed32BTextSize12BNonce16BTagSimpleDec_DEFAULT_STATELESS,
                                    NULL, key, iv,
                                    NULL, 0, decryptedBodyOutSize);
    // Should be able to decode, ie pass authentication.
    AssertIsEqual(27 + idLen, dlr);
    // Construct IV from ID and trailer.
    const uint8_t dlfi = OTRadioLink::SimpleSecureFrame32or0BodyV0p2::getInstance().decodeSecureSmallFrameFromID(&sfh,
                                    buf, sizeof(buf),
                                    OTAESGCM::fixed32BTextSize12BNonce16BTagSimpleDec_DEFAULT_STATELESS,
                                    id, sizeof(id),
                                    NULL, key,
                                    NULL, 0, decryptedBodyOutSize);
    // Should be able to decode, ie pass authentication.
    AssertIsEqual(27 + idLen, dlfi);         
    }
//  const unsigned long after = millis();
//  Serial.println(after - before); // DHD20160207: 1442 for 8 rounds, or ~180ms per encryption.
  }

// Test some basic parameters of node associations.
// Does not wear non-volatile memory (eg EEPROM).
static void testNodeAssoc()
  {
  Serial.println("NodeAssoc");
  const uint8_t nas = OTV0P2BASE::countNodeAssociations();
  AssertIsTrue(nas <= OTV0P2BASE::MAX_NODE_ASSOCIATIONS);
  const int8_t i = OTV0P2BASE::getNextMatchingNodeID(0, NULL, 0, NULL);
  // Zero-length prefix look-up should succeed IFF there is at least one entry.
  AssertIsTrue((0 == nas) == (-1 == i));
  }

// Test handling of persistent/reboot/restart part of primary message counter.
// Does not wear non-volatile memory (eg EEPROM).
static void testPermMsgCount()
  {
  Serial.println("PermMsgCount");
  uint8_t loadBuf[OTV0P2BASE::VOP2BASE_EE_LEN_PERSISTENT_MSG_RESTART_CTR];
  uint8_t buf[OTRadioLink::SimpleSecureFrame32or0BodyBase::primaryPeristentTXMessageRestartCounterBytes];
  // Initialise to state of empty EEPROM; result should be a valid all-zeros restart count.
  memset(loadBuf, 0, sizeof(loadBuf));
  AssertIsTrue(OTRadioLink::SimpleSecureFrame32or0BodyV0p2::read3BytePersistentTXRestartCounter(loadBuf, buf));
  AssertIsEqual(0, memcmp(buf, zeroKey, OTRadioLink::SimpleSecureFrame32or0BodyBase::primaryPeristentTXMessageRestartCounterBytes));
  // Ensure that it can be incremented and gives the correct next (0x000001) value.
  AssertIsTrue(OTRadioLink::SimpleSecureFrame32or0BodyV0p2::increment3BytePersistentTXRestartCounter(loadBuf));
  AssertIsTrue(OTRadioLink::SimpleSecureFrame32or0BodyV0p2::read3BytePersistentTXRestartCounter(loadBuf, buf));
  AssertIsEqual(0, memcmp(buf, zeroKey, OTRadioLink::SimpleSecureFrame32or0BodyBase::primaryPeristentTXMessageRestartCounterBytes - 1));
  AssertIsEqual(1, buf[2]);
  // Initialise to all-0xff state (with correct CRC), which should cause failure.
  memset(loadBuf, 0xff, sizeof(loadBuf)); loadBuf[3] = 0xf; loadBuf[7] = 0xf;
  AssertIsTrue(!OTRadioLink::SimpleSecureFrame32or0BodyV0p2::read3BytePersistentTXRestartCounter(loadBuf, buf));
  // Ensure that it CANNOT be incremented.
  AssertIsTrue(!OTRadioLink::SimpleSecureFrame32or0BodyV0p2::increment3BytePersistentTXRestartCounter(loadBuf));
  // Test recovery from broken primary counter a few times.
  memset(loadBuf, 0, sizeof(loadBuf));
  for(uint8_t i = 0; i < 3; ++i)
    {
    // Damage one of the primary or secondary counter bytes (or CRCs).
    loadBuf[0x7 & OTV0P2BASE::randRNG8()] = OTV0P2BASE::randRNG8();
    AssertIsTrue(OTRadioLink::SimpleSecureFrame32or0BodyV0p2::getInstance().read3BytePersistentTXRestartCounter(loadBuf, buf));
    AssertIsEqual(0, buf[1]);
    AssertIsEqual(0, buf[1]);
    AssertIsEqual(i, buf[2]);
    AssertIsTrue(OTRadioLink::SimpleSecureFrame32or0BodyV0p2::getInstance().increment3BytePersistentTXRestartCounter(loadBuf));
    }
  // Also verify in passing that all zero message counter will never be acceptable for an RX message,
  // regardless of the node ID, since the new count as to be higher than any previous for the ID.
  AssertIsTrue(!OTRadioLink::SimpleSecureFrame32or0BodyV0p2::getInstance().validateRXMessageCount(zeroKey, zeroKey));
  }

// Test handling of persistent/reboot/restart part of primary message counter.
// Tests to only be run once because they may cause device wear.
// NOTE: best not to run on a real device as this will mess with its counters, etc.
// We will clear the key so as to make it clear that this device is not secure.
static void testPermMsgCountRunOnce()
  {
  Serial.println("PermMsgCountRunOnce");
  // We're compromising system security and keys here, so clear any secret keys set, first.
  AssertIsTrue(OTV0P2BASE::setPrimaryBuilding16ByteSecretKey(NULL)); // Fail if we can't ensure that the key is cleared.
  OTRadioLink::SimpleSecureFrame32or0BodyV0p2 instance = OTRadioLink::SimpleSecureFrame32or0BodyV0p2::getInstance();
  // Working buffer space...
  uint8_t loadBuf[OTV0P2BASE::VOP2BASE_EE_LEN_PERSISTENT_MSG_RESTART_CTR];
  uint8_t buf[OTRadioLink::SimpleSecureFrame32or0BodyBase::primaryPeristentTXMessageRestartCounterBytes];
  // Initial test that blank EEPROM (or reset to all zeros) after processing yields all zeros.
  AssertIsTrue(instance.resetRaw3BytePersistentTXRestartCounterInEEPROM(true));
  instance.loadRaw3BytePersistentTXRestartCounterFromEEPROM(loadBuf);
  AssertIsTrue(0 == memcmp(loadBuf, zeroKey, sizeof(loadBuf)));
  AssertIsTrue(instance.read3BytePersistentTXRestartCounter(loadBuf, buf));
  AssertIsEqual(0, memcmp(buf, zeroKey, OTRadioLink::SimpleSecureFrame32or0BodyBase::primaryPeristentTXMessageRestartCounterBytes));
  AssertIsTrue(instance.get3BytePersistentTXRestartCounter(buf));
  AssertIsTrue(0 == memcmp(buf, zeroKey, OTRadioLink::SimpleSecureFrame32or0BodyBase::primaryPeristentTXMessageRestartCounterBytes));
  // Increment the persistent TX counter and ensure that we see it as non-zero.
  AssertIsTrue(instance.increment3BytePersistentTXRestartCounter());
  AssertIsTrue(instance.get3BytePersistentTXRestartCounter(buf));
  AssertIsTrue(0 != memcmp(buf, zeroKey, OTRadioLink::SimpleSecureFrame32or0BodyBase::primaryPeristentTXMessageRestartCounterBytes));
  // So reset to non-all-zeros (should be default) and make sure that we see it as not-all-zeros.
  AssertIsTrue(instance.resetRaw3BytePersistentTXRestartCounterInEEPROM());
  AssertIsTrue(instance.get3BytePersistentTXRestartCounter(buf));
  AssertIsTrue(0 != memcmp(buf, zeroKey, OTRadioLink::SimpleSecureFrame32or0BodyBase::primaryPeristentTXMessageRestartCounterBytes));
  // Initial test that from blank EEPROM (or reset to all zeros)
  // that getting the message counter gives non-zero reboot and ephemeral parts.
  AssertIsTrue(instance.resetRaw3BytePersistentTXRestartCounterInEEPROM(true));
  uint8_t mcbuf[OTRadioLink::SimpleSecureFrame32or0BodyBase::primaryPeristentTXMessageCounterBytes];
  AssertIsTrue(instance.incrementAndGetPrimarySecure6BytePersistentTXMessageCounter(mcbuf));
#if 1
  for(int i = 0; i < sizeof(mcbuf); ++i) { Serial.print(' '); Serial.print(mcbuf[i], HEX); }
  Serial.println();
#endif
  // Assert that each half of the message counter is non-zero.
  AssertIsTrue((0 != mcbuf[0]) || (0 != mcbuf[1]) || (0 != mcbuf[2]));
  AssertIsTrue((0 != mcbuf[3]) || (0 != mcbuf[4]) || (0 != mcbuf[5]));
  }

// Test some basic parameters of node associations.
// Tests to only be run once because they may cause device wear.
// NOTE: best not to run on a real device as this will mess with its associations, etc.
static void testNodeAssocRunOnce()
  {
  Serial.println("NodeAssocRunOnce");
  OTV0P2BASE::clearAllNodeAssociations();
  AssertIsEqual(0, OTV0P2BASE::countNodeAssociations());
  AssertIsEqual(-1, OTV0P2BASE::getNextMatchingNodeID(0, NULL, 0, NULL));
<<<<<<< HEAD
  // Test adding associations and looking them up.
  const uint8_t ID0[] = { 0xa0, 0xa1, 0xa2, 0xa3, 0xa4, 0xa5, 0xa6, 0xa7 };
  AssertIsEqual(0, OTV0P2BASE::addNodeAssociation(ID0));
  AssertIsEqual(1, OTV0P2BASE::countNodeAssociations());
  AssertIsEqual(0, OTV0P2BASE::getNextMatchingNodeID(0, NULL, 0, NULL));
  for(uint8_t i = 0; i <= sizeof(ID0); ++i)
    { AssertIsEqual(0, OTV0P2BASE::getNextMatchingNodeID(0, ID0, i, NULL)); }
  const uint8_t ID1[] = { 0x88, 0xa1, 0xa2, 0xa3, 0xa4, 0xa5, 0xa6, 0x8f };
  AssertIsEqual(1, OTV0P2BASE::addNodeAssociation(ID1));
  AssertIsEqual(2, OTV0P2BASE::countNodeAssociations());
  // Zero-length-lookup matches any entry.
  AssertIsEqual(0, OTV0P2BASE::getNextMatchingNodeID(0, NULL, 0, NULL));
  AssertIsEqual(1, OTV0P2BASE::getNextMatchingNodeID(1, NULL, 0, NULL));
  for(uint8_t i = 1; i <= sizeof(ID1); ++i)
    { AssertIsEqual(1, OTV0P2BASE::getNextMatchingNodeID(0, ID1, i, NULL)); }
  for(uint8_t i = 1; i <= sizeof(ID1); ++i)
    { AssertIsEqual(1, OTV0P2BASE::getNextMatchingNodeID(1, ID1, i, NULL)); }
  for(uint8_t i = 1; i <= sizeof(ID0); ++i)
    { AssertIsEqual(0, OTV0P2BASE::getNextMatchingNodeID(0, ID0, i, NULL)); }
  for(uint8_t i = 1; i <= sizeof(ID0); ++i)
    { AssertIsEqual(-1, OTV0P2BASE::getNextMatchingNodeID(1, ID0, i, NULL)); }
=======
  // TODO: test adding associations and looking them up.
>>>>>>> 70693f95
  }


// To be called from loop() instead of main code when running unit tests.
// Tests generally flag an error and stop the test cycle with a call to panic() or error().
void loop()
  {
  static int loopCount = 0;

  // Allow the terminal console to be brought up.
  for(int i = 3; i > 0; --i)
    {
    Serial.print(F("Tests starting... "));
    Serial.print(i);
    Serial.println();
    delay(1000);
    }
  Serial.println();


  // Run the tests, fastest / newest / most-fragile / most-interesting first...
  testLibVersion();
  testLibVersions();

  testFrameQIC();
  testFrameHeaderEncoding();
  testFrameHeaderDecoding();
  testNonsecureFrameCRC();
  testNonsecureSmallFrameEncoding();
  testPermMsgCount();
  testSimplePadding();
  testSimpleNULLEncDec();
  testCryptoAccess();
  testGCMVS1ViaFixed32BTextSize();
  testSecureSmallFrameEncoding();
  testBeaconEncoding();
  testNodeAssoc();

  // Run-once tests.
  // May cause wear on (eg) EEPROM, so only run once,
  // and only after all other tests have passed.
  static bool runOnce;
  if(!runOnce)
    {
    runOnce = true;
    Serial.println(F("Run-once tests... "));
    testPermMsgCountRunOnce();
    testNodeAssocRunOnce();
    }


  // Announce successful loop completion and count.
  ++loopCount;
  Serial.println();
  Serial.print(F("%%% All tests completed OK, round "));
  Serial.print(loopCount);
  Serial.println();
  Serial.println();
  Serial.println();
  Serial.flush();
  delay(2000);
  }<|MERGE_RESOLUTION|>--- conflicted
+++ resolved
@@ -887,7 +887,6 @@
   OTV0P2BASE::clearAllNodeAssociations();
   AssertIsEqual(0, OTV0P2BASE::countNodeAssociations());
   AssertIsEqual(-1, OTV0P2BASE::getNextMatchingNodeID(0, NULL, 0, NULL));
-<<<<<<< HEAD
   // Test adding associations and looking them up.
   const uint8_t ID0[] = { 0xa0, 0xa1, 0xa2, 0xa3, 0xa4, 0xa5, 0xa6, 0xa7 };
   AssertIsEqual(0, OTV0P2BASE::addNodeAssociation(ID0));
@@ -905,13 +904,11 @@
     { AssertIsEqual(1, OTV0P2BASE::getNextMatchingNodeID(0, ID1, i, NULL)); }
   for(uint8_t i = 1; i <= sizeof(ID1); ++i)
     { AssertIsEqual(1, OTV0P2BASE::getNextMatchingNodeID(1, ID1, i, NULL)); }
+  // Test that first ID cannot be matched from after its index in the table.
   for(uint8_t i = 1; i <= sizeof(ID0); ++i)
     { AssertIsEqual(0, OTV0P2BASE::getNextMatchingNodeID(0, ID0, i, NULL)); }
   for(uint8_t i = 1; i <= sizeof(ID0); ++i)
     { AssertIsEqual(-1, OTV0P2BASE::getNextMatchingNodeID(1, ID0, i, NULL)); }
-=======
-  // TODO: test adding associations and looking them up.
->>>>>>> 70693f95
   }
 
 
