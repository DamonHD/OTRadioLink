ALL SIGNIFICANT RELEASES AND BRANCHES (and to-do)


This document is used to record all significant releases and branches
in the code tree.

Follow agreed procedures before creating (or deleting) branches
or release/freeze points.


pending:
    DHD20150821: starting split of this RELEASES note from OTRadioLink.
    DHD20150929: COH-70: made default OTRFM23BLink RX queue capacity 3 (was 2).
<<<<<<< HEAD
    DHD20151025: delay in RFM23B double-TX now nap() rather than using IDLE.
=======
    DE20151026:  Fixed compiler warning due to getRXErr()
    
>>>>>>> 0c1b075e


20150817:
    freezepoint name: V0.8 (as part of OTRadioLink)
    branch name: HEAD
    Deployed where: 16WW (released copy on GitHub https://github.com/DamonHD/OTRadioLink V0.8).
    Changes since last freezepoint (developer/mgr initials and brief description):
    Previous significant freezepoint: V0.7
<|MERGE_RESOLUTION|>--- conflicted
+++ resolved
@@ -11,12 +11,9 @@
 pending:
     DHD20150821: starting split of this RELEASES note from OTRadioLink.
     DHD20150929: COH-70: made default OTRFM23BLink RX queue capacity 3 (was 2).
-<<<<<<< HEAD
     DHD20151025: delay in RFM23B double-TX now nap() rather than using IDLE.
-=======
     DE20151026:  Fixed compiler warning due to getRXErr()
-    
->>>>>>> 0c1b075e
+
 
 
 20150817:
