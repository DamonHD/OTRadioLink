--- conflicted
+++ resolved
@@ -75,7 +75,7 @@
 
     // Quick integrity checks from spec.
     //
-    // (Because it is primarily focused on checking received packets,
+    // (Because it the spec is primarily focused on checking received packets,
     // things happen in a different order here.)
     //
     // Involves setting some fields as this progresses to enable others to be checked.
@@ -87,12 +87,8 @@
     // Frame type must be valid (in particular precluding all-0s and all-1s values).
     if((FTS_NONE == fType_) || (fType_ >= FTS_INVALID_HIGH)) { return(0); } // ERROR
     fType = secure_ ? (0x80 | (uint8_t) fType_) : (0x7f & (uint8_t) fType_);
-<<<<<<< HEAD
     //  4) il <= 8 for initial implementations (internal node ID is 8 bytes)
     //  5) NOT APPLICABLE FOR ENCODE: il <= fl - 4 (ID length; minimum of 4 bytes of other overhead)
-=======
-    //  * il <= 8 for initial implementations (internal node ID is 8 bytes)
->>>>>>> 1b4acf6c
     // ID must be of a legitimate size, and have a non-NULL pointer.
     if((il_ > maxIDLength) || (NULL == id_)) { return(0); } // ERROR
     // Copy the ID length and bytes, and sequence number lsbs, to the header struct.
@@ -102,7 +98,6 @@
     const uint8_t hlmfl = 3 + il_;
     // Error return if not enough space in buf for encoded header.
     if(hlmfl > buflen) { return(0); } // ERROR
-<<<<<<< HEAD
     //  6) bl <= fl - 4 - il (body length; minimum of 4 bytes of other overhead)
     //  2) fl may be further constrained by system limits, typically to <= 64
     if(bl_ > maxSmallFrameSize - 1 - hlmfl) { return(0); } // ERROR
@@ -120,18 +115,6 @@
 
     const uint8_t fl_ = hlmfl + bl_ + tl_;
     // Should not get here if true // if((fl_ > maxSmallFrameSize)) { return(0); } // ERROR
-=======
-    // TODO
-    // TODO
-    // Trailer length must be exactly 1 for non-secure frame.
-    if(!secure_) { if(1 != tl_) { return(0); } } // ERROR
-    else { } // TODO: NON-SECURE CASE
-    // TODO
-    // TODO
-
-    const uint8_t fl_ = hlmfl + bl_ + tl_;
-    if((fl_ < 4) || (fl_ > maxSmallFrameSize)) { return(0); } // ERROR
->>>>>>> 1b4acf6c
 
     // Write encoded header to buf.
     buf[0] = fType;
@@ -139,15 +122,9 @@
     memcpy(buf + 2, id, il_);
     buf[2 + il_] = bl_;
 
-<<<<<<< HEAD
     fl = fl_; // Set fl field to valid value as last action / side-effect.
 
     // Return header length (without logically-first frame-length byte).
-=======
-    fl = fl_; // Set fl field to valid value as last action.
-
-    // Return header length (without logical-first frame-length bytes).
->>>>>>> 1b4acf6c
     return(hlmfl);
     }
 
