/*
The OpenTRV project licenses this file to you
under the Apache Licence, Version 2.0 (the "Licence");
you may not use this file except in compliance
with the Licence. You may obtain a copy of the Licence at

http://www.apache.org/licenses/LICENSE-2.0

Unless required by applicable law or agreed to in writing,
software distributed under the Licence is distributed on an
"AS IS" BASIS, WITHOUT WARRANTIES OR CONDITIONS OF ANY
KIND, either express or implied. See the Licence for the
specific language governing permissions and limitations
under the Licence.

Author(s) / Copyright (s): Damon Hart-Davis 2015--2016
*/

/*
 * Radio message secureable frame types and related information.
 *
 * Based on 2015Q4 spec and successors:
 *     http://www.earth.org.uk/OpenTRV/stds/network/20151203-DRAFT-SecureBasicFrame.txt
 *     https://raw.githubusercontent.com/DamonHD/OpenTRV/master/standards/protocol/IoTCommsFrameFormat/SecureBasicFrame-*.txt
 */

#ifndef ARDUINO_LIB_OTRADIOLINK_SECUREABLEFRAMETYPE_H
#define ARDUINO_LIB_OTRADIOLINK_SECUREABLEFRAMETYPE_H

#include <stdint.h>
#include <OTV0p2Base.h>


namespace OTRadioLink
    {


    // Secureable (V0p2) messages.
    //
    // Based on 2015Q4 spec and successors:
    //     http://www.earth.org.uk/OpenTRV/stds/network/20151203-DRAFT-SecureBasicFrame.txt
    //     https://raw.githubusercontent.com/DamonHD/OpenTRV/master/standards/protocol/IoTCommsFrameFormat/SecureBasicFrame-V0.1-201601.txt
    //
    // This is primarily intended for local wireless communications
    // between sensors/actuators and a local hub/concentrator,
    // but should be robust enough to traverse public WANs in some circumstances.
    //
    // This can be used in a lightweight non-secure form,
    // or in a secured form,
    // with the security nominally including authentication and encryption,
    // with algorithms and parameters agreed in advance between leaf and hub,
    // and possibly varying by message type.
    // The initial supported auth/enc crypto mechanism (as of 2015Q4)
    // is AES-GCM with 128-bit pre-shared keys (and pre-shared IDs).
    //
    // The leading byte received indicates the length of frame that follows,
    // with the following byte indicating the frame type.
    // The leading frame-length byte allows efficient packet RX with many low-end radios.
    //
    // Frame types of 32/0x20 or above are reserved to OpenTRV to define.
    // Frame types < 32/0x20 (ignoring secure bit) are defined as
    // local-use-only and may be defined and used privately
    // (within a local radio network ~100m max or local wired network)
    // for any reasonable purpose providing use is generally consistent with
    // the rest of the protocol,
    // and providing that frames are not allowed to escape the local network.
    //
    // With all of these routines it is important to check and act on error codes,
    // usually aborting immediately if an error value is returned.
    // MUDDLING ON WITHOUT CHECKING FOR ERRORS MAY SEVERELY DAMAGE SYSTEM SECURITY.
    enum FrameType_Secureable
        {
        // No message should be type 0x00/0x01 (nor 0x7f/0xff).
        FTS_NONE                        = 0,
        FTS_INVALID_HIGH                = 0x7f,

        // Frame types < 32/0x20 (ignoring secure bit) are defined as local-use-only.
        FTS_MAX_LOCAL_TYPE              = 31,
        // Frame types of 32/0x20 or above are reserved to OpenTRV to define.
        FTS_MIN_PUBLIC_TYPE             = 32,

        // "I'm alive" / beacon message generally with empty (zero-length) message body.
        // Uses same crypto algorithm as 'O' frame type when secure.
        // This message can be sent asynchronously,
        // or after a short randomised delay in response to a broadcast liveness query.
        // ID should usually not be zero length (or any non-unique prefix)
        // as the computational burden on the receiver could be large.
        //
        // When received by a leaf node it identifies itself physically if possible,
        // eg through any local UI such as flashing lights or tactile actuators,
        // for example to help a field technician ID a device and verify comms.
        // Devices may refuse to do this (or limit their response)
        // for a number of reasons including minimising the scope for misuse.
        FTS_ALIVE                       = '!',

        // Used to indicate current flow.
        // With empty body section can indicate significant +ve half cycle flow for AC,
        // usually configured to indicate spill to grid from local microgeneration,
<<<<<<< HEAD
        // nominally synchronised/timed from start of frame transmission/receipt,
        // eg from receipt of frame sync if that time can be captured, else computed.
        // May use a light-weight security system and/or higher bit rate
        // and only be sent often enough to indicate ~0.5Wh of recent flow,
=======
        // nominally synchronised/timed from start of frame transmission/receipt.
        // May use a light-weight security system and/or higher bit rate
        // and only be sent often enough to indicate ~1Wh or 3s of flow,
>>>>>>> 3612d79d
        // to meet radio duty-cycle (and energy availability) constraints.
        FTS_I                           = 'I',

        // OpenTRV basic valve/sensor leaf-to-hub frame (secure if high-bit set).
        FTS_BasicSensorOrValve          = 'O', // 0x4f
        };

    // A high bit set (0x80) in the type indicates the secure message format variant.
    // The frame type is part of the authenticated data.
    const static uint8_t SECUREABLE_FRAME_TYPE_SEC_FLAG = 0x80;

    // For most small frames generally the maximum encrypted body size is 32.
    // That represents ~50% of the potential payload of a small (~63) byte frame.
    // Always padding to that size is simple and makes traffic analysis harder.
    // More sophisticated padding schemes are allowed to pad to smaller than 32,
    // eg to 16 bytes for 16-byte-block encryption mechanisms,
    // to conserve bandwidth.
    const static uint8_t ENC_BODY_SMALL_FIXED_CTEXT_SIZE = 32;

    // For fixed-size default encrypted bodies the maximum plaintext size is one less.
    const static uint8_t ENC_BODY_SMALL_FIXED_PTEXT_MAX_SIZE =
        ENC_BODY_SMALL_FIXED_CTEXT_SIZE - 1;

    // Standard length of ID to transmit in a secure frame.
    // Long enough to make risk of non-unique prefixes very small even for large deployments.
    // Short enough to produce an encrypted frame shorter than the maximum permitted.
    const static uint8_t ENC_BODY_DEFAULT_ID_BYTES = 4;

    // Logical header for the secureable frame format.
    // Intended to be efficient to hold and work with in memory
    // and to convert to and from wire format.
    // All of this header should be (in wire format) authenticated for secure frames.
    // Note: fl = hl-1 + bl + tl = 3+il + bl + tl
    //
    // Frame format excluding logical leading length (fl) byte:
    // +------+--------+-----------------+----+--------------------+------------------+
    // | type | seqidl | ID [0,15] bytes | bl | body [0,251] bytes | trailer 1+ bytes |
    // +------+--------+-----------------+----+--------------------+------------------+
    //
    // With all of these routines it is important to check and act on error codes,
    // usually aborting immediately if an error value is returned.
    // MUDDLING ON WITHOUT CHECKING FOR ERRORS MAY SEVERELY DAMAGE SYSTEM SECURITY.
    struct SecurableFrameHeader
        {
        // Create an instance as an invalid frame header ready to start with seqNum==0.
        // Make the frame length 0 (which is invalid).
        // Make the sequence number 0xf so that (pre-)incrementing will make it 0.
        // Make the ID length 0.
        SecurableFrameHeader() : fl(0), seqIl(0xf0) { }

        // Returns true if the frame header in this struct instance is invalid.
        // This is only reliable if all manipulation of struct content
        // is by the member functions.
        bool isInvalid() const { return(0 == fl); }

        // Minimum possible frame size is 4, excluding fl byte.
        // Minimal frame (excluding logical leading length fl byte) is:
        //   type, seq/idlen, zero-length ID, bl, zero-length body, 1-byte trailer.
        // +------+--------+----+----------------+
        // | type | seqidl | bl | 1-byte-trailer |
        // +------+--------+----+----------------+
        static const uint8_t minFrameSize = 4;

        // Maximum (small) frame size is 63, excluding fl byte.
        static const uint8_t maxSmallFrameSize = 63;
        // Frame length excluding/after this byte [0,63]; zero indicates an invalid frame.
        // Appears first on the wire to support radio hardware packet handling.
        //     fl = hl-1 + bl + tl = 3+il + bl + tl
        // where hl header length, bl body length, tl trailer length
        // Should usually be set last to leave header clearly invalid until complete.
        uint8_t fl;

        // Frame type nominally from FrameType_Secureable (bits 0-6, [1,126]).
        // Top bit indicates secure frame if 1/true.
        uint8_t fType;
        bool isSecure() const { return(0 != (0x80 & fType)); }

        // Frame sequence number mod 16 [0,15] (bits 4 to 7) and ID length [0,15] (bits 0-3).
        //
        // Sequence number increments from 0, wraps at 15;
        // increment is skipped for repeat TXes used for noise immunity.
        // If a counter is used as part of (eg) security IV/nonce
        // then these 4 bits may be its least significant bits.
        uint8_t seqIl;
        // Get frame sequence number mod 16 [0,15].
        uint8_t getSeq() const { return((seqIl >> 4) & 0xf); }
        // Get il (ID length) [0,15].
        uint8_t getIl() const { return(seqIl & 0xf); }

        // ID bytes (0 implies anonymous, 1 or 2 typical domestic, length il).
        //
        // This is the first il bytes of the leaf's (64-bit) full ID.
        // Thus this is typically the ID of the sending sensor/valve/etc,
        // but may under some circumstances (depending on message type)
        // be the ID of the target/recipient.
        //
        // Initial and 'small frame' implementations are limited to 8 bytes of ID
        const static uint8_t maxIDLength = 8;
        uint8_t id[maxIDLength];

        // Get header length including the leading frame-length byte.
        inline uint8_t getHl() const { return(4 + getIl()); }

        // Maximum small frame body size is maximum frame size minus 4, excluding fl byte.
        // This maximum size is only achieved with non-secure frames with zero-length ID.
        static const uint8_t maxSmallFrameBodySize = maxSmallFrameSize - 4;
        // Body length including any padding [0,251] but generally << 60.
        uint8_t bl;
        // Compute the offset of the body from the start of the frame starting with nominal fl byte.
        inline uint8_t getBodyOffset() const { return(getHl()); }

        // Compute tl (trailer length) [1,251]; must == 1 for insecure frame.
        // Other fields must be valid for this to return a valid answer.
        uint8_t getTl() const { return(fl - 3 - getIl() - bl); }
        // Compute the offset of the trailer from the start of the frame starting with nominal fl byte.
        uint8_t getTrailerOffset() const { return(4 + getIl() + bl); }


        // Check parameters for, and if valid then encode into the given buffer, the header for a small secureable frame.
        // The buffer starts with the fl frame length byte.
        //
        // Parameters:
        //  * buf  buffer to encode header to, of at least length buflen; never NULL
        //  * buflen  available length in buf; if too small for encoded header routine will fail (return 0)
        //  * secure_ true if this is to be a secure frame
        //  * fType_  frame type (without secure bit) in range ]FTS_NONE,FTS_INVALID_HIGH[ ie exclusive
        //  * seqNum_  least-significant 4 bits are 4 lsbs of frame sequence number
        //  * il_  ID length in bytes at most 8 (could be 15 for non-small frames)
        //  * id_  source of ID bytes, at least il_ long; NULL means fill from EEPROM
        //  * bl_  body length in bytes [0,251] at most
        //  * tl_  trailer length [1,251[ at most, always == 1 for non-secure frame
        //
        // This does not permit encoding of frames with more than 64 bytes (ie 'small' frames only).
        // This does not deal with encoding the body or the trailer.
        // Having validated the parameters they are copied into the structure
        // and then into the supplied buffer, returning the number of bytes written.
        //
        // Performs as many as possible of the 'Quick Integrity Checks' from the spec, eg SecureBasicFrame-V0.1-201601.txt
        //  1) fl >= 4 (type, seq/il, bl, trailer bytes)
        //  2) fl may be further constrained by system limits, typically to <= 63
        //  3) type (the first frame byte) is never 0x00, 0x80, 0x7f, 0xff.
        //  4) il <= 8 for initial implementations (internal node ID is 8 bytes)
        //  5) il <= fl - 4 (ID length; minimum of 4 bytes of other overhead)
        //  6) bl <= fl - 4 - il (body length; minimum of 4 bytes of other overhead)
        //  7) NOT DONE: the final frame byte (the final trailer byte) is never 0x00 nor 0xff
        //  8) tl == 1 for non-secure, tl >= 1 for secure (tl = fl - 3 - il - bl)
        // Note: fl = hl-1 + bl + tl = 3+il + bl + tl
        //
        // (If the parameters are invalid or the buffer too small, 0 is returned to indicate an error.)
        // The fl byte in the structure is set to the frame length, else 0 in case of any error.
        // Returns number of bytes of encoded header excluding nominally-leading fl length byte; 0 in case of error.
        uint8_t checkAndEncodeSmallFrameHeader(uint8_t *buf, uint8_t buflen,
                                               bool secure_, FrameType_Secureable fType_,
                                               uint8_t seqNum_,
                                               const uint8_t *id_, uint8_t il_,
                                               uint8_t bl_,
                                               uint8_t tl_);

        // Decode header and check parameters/validity for inbound short secureable frame.
        // The buffer starts with the fl frame length byte.
        //
        // Parameters:
        //  * buf  buffer to decode header from, of at least length buflen; never NULL
        //  * buflen  available length in buf; if too small for encoded header routine will fail (return 0)
        //
        // Performs as many as possible of the 'Quick Integrity Checks' from the spec, eg SecureBasicFrame-V0.1-201601.txt
        //  1) fl >= 4 (type, seq/il, bl, trailer bytes)
        //  2) fl may be further constrained by system limits, typically to <= 63
        //  3) type (the first frame byte) is never 0x00, 0x80, 0x7f, 0xff.
        //  4) il <= 8 for initial implementations (internal node ID is 8 bytes)
        //  5) il <= fl - 4 (ID length; minimum of 4 bytes of other overhead)
        //  6) bl <= fl - 4 - il (body length; minimum of 4 bytes of other overhead)
        //  7) the final frame byte (the final trailer byte) is never 0x00 nor 0xff (if whole frame available)
        //  8) tl == 1 for non-secure, tl >= 1 for secure (tl = fl - 3 - il - bl)
        // Note: fl = hl-1 + bl + tl = 3+il + bl + tl
        //
        // (If the header is invalid or the buffer too small, 0 is returned to indicate an error.)
        // The fl byte in the structure is set to the frame length, else 0 in case of any error.
        // Returns number of bytes of decoded header including nominally-leading fl length byte; 0 in case of error.
        uint8_t checkAndDecodeSmallFrameHeader(const uint8_t *buf, uint8_t buflen);

        // Compute and return CRC for non-secure frames; 0 indicates an error.
        // This is the value that should be at getTrailerOffset() / offset fl.
        // Can be called after checkAndEncodeSmallFrameHeader() or checkAndDecodeSmallFrameHeader()
        // to compute the correct CRC value;
        // the equality check (on decode) or write (on encode) will then need to be done.
        // Note that the body must already be in place in the buffer.
        //
        // Parameters:
        //  * buf  buffer containing the entire frame except trailer/CRC; never NULL
        //  * buflen  available length in buf; if too small then this routine will fail (return 0)
        uint8_t computeNonSecureFrameCRC(const uint8_t *buf, uint8_t buflen) const;
        };

    // Compose (encode) entire non-secure small frame from header params, body and CRC trailer.
    // Returns the total number of bytes written out for the frame
    // (including, and with a value one higher than the first 'fl' bytes).
    // Returns zero in case of error.
    // The supplied buffer may have to be up to 64 bytes long.
    //
    // Parameters:
    //  * buf  buffer to which is written the entire frame including trailer/CRC; never NULL
    //  * buflen  available length in buf; if too small then this routine will fail (return 0)
    //  * fType_  frame type (without secure bit) in range ]FTS_NONE,FTS_INVALID_HIGH[ ie exclusive
    //  * seqNum_  least-significant 4 bits are 4 lsbs of frame sequence number
    //  * id_ / il_  ID bytes (and length) to go in the header; NULL means take ID from EEPROM
    //  * body / bl_  body data (and length)
    uint8_t encodeNonsecureSmallFrame(uint8_t *buf, uint8_t buflen,
                                        FrameType_Secureable fType_,
                                        uint8_t seqNum_,
                                        const uint8_t *id_, uint8_t il_,
                                        const uint8_t *body, uint8_t bl_);

    // Decode entire non-secure small frame from raw frame bytes support.
    // Returns the total number of bytes read for the frame
    // (including, and with a value one higher than the first 'fl' bytes).
    // Returns zero in case of error, eg because the CRC check failed.
    //
    // Typical workflow:
    //   * decode the header alone to extract the ID and frame type
    //   * use the frame header's bl and getBodyOffset() to get the body and body length
    //
    // Parameters:
    //  * buf  buffer containing the entire frame including header and trailer; never NULL
    //  * buflen  available length in buf; if too small then this routine will fail (return 0)
    //  * sfh  decoded frame header; never NULL
    uint8_t decodeNonsecureSmallFrameRaw(const SecurableFrameHeader *sfh,
                                         const uint8_t *buf, uint8_t buflen);

//        // Round up to next 16 multiple, eg for encryption that works in fixed-size blocks for input [0,240].
//        // Eg 0 -> 0, 1 -> 16, ... 16 -> 16, 17 -> 32 ...
//        // Undefined for values above 240.
//        uint8_t roundUpTo16s(uint8_t s) { return((s + 15) & 0xf0); }

    // TX&RX Base class common elements that won't consume code/RAM space eg unless actually used.
    // Mainly types, primitive constants, and a smattering of small static functions.
    // With all of these routines it is important to check and act on error codes,
    // usually aborting immediately if an error value is returned.
    // MUDDLING ON WITHOUT CHECKING FOR ERRORS MAY SEVERELY DAMAGE SYSTEM SECURITY.
    class SimpleSecureFrame32or0BodyBase
        {
        public:
            // Size of full message counter for tupe-0x80 AES-GCM security frames.
            static const uint8_t fullMessageCounterBytes = 6;

            // Check one (6-byte) message counter against another for magnitude.
            // Returns 0 if they are identical, +ve if the first counter is greater, -ve otherwise.
            // Logically like getting the sign of counter1 - counter2.
            static int16_t msgcountercmp(const uint8_t *counter1, const uint8_t *counter2)
                { return(memcmp(counter1, counter2, fullMessageCounterBytes)); }

            // Add specified small unsigned value to supplied counter value in place; false if failed.
            // This will fail (returning false) if the counter would overflow, leaving it unchanged.
            static bool msgcounteradd(uint8_t *counter, uint8_t delta);
        };

    // TX Base class for simple implementations that supports 0 or 32 byte encrypted body sections.
    // This wraps up any necessary state, persistent and ephemeral, such as message counters.
    // Some implementations make sense only as singletons,
    // eg because they store state at fixed locations in EEPROM.
    // It is possible to provide implementations not tied to any particular hardware architecture.
    // This provides stateless hardware-independent implementations of some key routines.
    //
    // With all of these routines it is important to check and act on error codes,
    // usually aborting immediately if an error value is returned.
    // MUDDLING ON WITHOUT CHECKING FOR ERRORS MAY SEVERELY DAMAGE SYSTEM SECURITY.
    class SimpleSecureFrame32or0BodyTXBase : public SimpleSecureFrame32or0BodyBase
        {
        public:
            // Pads plain-text in place prior to encryption with 32-byte fixed length padded output.
            // Simple method that allows unpadding at receiver, does padding in place.
            // Padded size is (ENC_BODY_SMALL_FIXED_CTEXT_SIZE) 32, maximum unpadded size is 31.
            // All padding bytes after input text up to final byte are zero.
            // Final byte gives number of zero bytes of padding added from plain-text to final byte itself [0,31].
            // Returns padded size in bytes (32), or zero in case of error.
            //
            // Parameters:
            //  * buf  buffer containing the plain-text; must be >= 32 bytes, never NULL
            //  * datalen  unpadded data size at start of buf; if too large (>31) then this routine will fail (return 0)
            static uint8_t addPaddingTo32BTrailing0sAndPadCount(uint8_t *buf, uint8_t datalen);

            // Signature of pointer to basic fixed-size text encryption/authentication function.
            // (Suitable for type 'O' valve/sensor small frame for example.)
            // Can be fulfilled by AES-128-GCM for example
            // where:
            //   * textSize is 32 (or zero if plaintext is NULL)
            //   * keySize is 16
            //   * nonceSize is 12
            //   * tagSize is 16
            // The plain-text (and identical cipher-text) size is picked to be
            // a multiple of the cipher's block size, or zero,
            // which implies likely requirement for padding of the plain text.
            // Note that the authenticated text size is not fixed, ie is zero or more bytes.
            // Returns true on success, false on failure.
            typedef bool (*fixed32BTextSize12BNonce16BTagSimpleEnc_ptr_t)(void *state,
                    const uint8_t *key, const uint8_t *iv,
                    const uint8_t *authtext, uint8_t authtextSize,
                    const uint8_t *plaintext,
                    uint8_t *ciphertextOut, uint8_t *tagOut);

            // Encode entire secure small frame from header params and body and crypto support.
            // This is a raw/partial impl that requires the IV/nonce to be supplied.
            // This uses fixed32BTextSize12BNonce16BTagSimpleEnc_ptr_t style encryption/authentication.
            // The matching decryption function should be used for decoding/verifying.
            // The crypto method may need to vary based on frame type,
            // and on negotiations between the participants in the communications.
            // Returns the total number of bytes written out for the frame
            // (including, and with a value one higher than the first 'fl' bytes).
            // Returns zero in case of error.
            // The supplied buffer may have to be up to 64 bytes long.
            //
            // Note that the sequence number is taken from the 4 least significant bits
            // of the message counter (at byte 6 in the nonce).
            //
            // Parameters:
            //  * buf  buffer to which is written the entire frame including trailer; never NULL
            //  * buflen  available length in buf; if too small then this routine will fail (return 0)
            //  * fType_  frame type (without secure bit) in range ]FTS_NONE,FTS_INVALID_HIGH[ ie exclusive
            //  * id_ / il_  ID bytes (and length) to go in the header; NULL means take ID from EEPROM
            //  * body / bl_  body data (and length), before padding/encryption, no larger than ENC_BODY_SMALL_FIXED_PTEXT_MAX_SIZE
            //  * iv  12-byte initialisation vector / nonce; never NULL
            //  * e  encryption function; never NULL
            //  * state  pointer to state for e, if required, else NULL
            //  * key  secret key; never NULL
            static uint8_t encodeSecureSmallFrameRaw(uint8_t *buf, uint8_t buflen,
                                            FrameType_Secureable fType_,
                                            const uint8_t *id_, uint8_t il_,
                                            const uint8_t *body, uint8_t bl_,
                                            const uint8_t *iv,
                                            fixed32BTextSize12BNonce16BTagSimpleEnc_ptr_t e,
                                            void *state, const uint8_t *key);

            // Get the 3 bytes of persistent reboot/restart message counter, ie 3 MSBs of message counter; returns false on failure.
            // Combines results from primary and secondary as appropriate.
            // Deals with inversion and checksum checking.
            // Output buffer (buf) must be 3 bytes long.
            // Does not increment/alter the counter.
            static const uint8_t primaryPeristentTXMessageRestartCounterBytes = 3;
            // Get primary (semi-persistent) message counter for TX from an OpenTRV leaf under its own ID.
            // This counter increases monotonically
            // (and so may provide a sequence number)
            // and is designed never to repeat a value
            // which is very important for AES-GCM in particular
            // as reuse of an IV (that includes this counter)
            // badly undermines security of particular key.
            // This counter may be shared across TXes with multiple keys if need be,
            // though would normally we only associated with one key.
            // This counter can can be reset if associated with entirely new keys.
            // The top 3 of the 6 bytes of the counter are persisted in non-volatile storage
            // and incremented after a reboot/restart
            // and if the lower 3 bytes overflow into them.
            // Some of the lest significant bits of the lower three (ephemeral) bytes
            // may be initialised with entropy over a restart
            // to help make 'cracking' the key harder
            // and to reduce the chance of reuse of IVs
            // even in the face of hardware or software error.
            // When this counter reaches 0xffffffffffff then no more messages can be sent
            // until new keys are shared and the counter is reset.
            virtual bool get3BytePersistentTXRestartCounter(uint8_t *buf) const = 0;
            // Reset the persistent reboot/restart message counter; returns false on failure.
            // TO BE USED WITH EXTREME CAUTION: reusing the message counts and resulting IVs
            // destroys the security of the cipher.
            // Probably only sensible to call this when changing either the ID or the key (or both).
            // This can reset the restart counter to all zeros (erasing the underlying EEPROM bytes),
            // or (default) reset only the most significant bits to zero (preserving device life)
            // but inject entropy into the least significant bits to reduce risk value/IV reuse in error.
            // If called with false then interrupts should not be blocked to allow entropy gathering,
            // and counter is guaranteed to be non-zero.
            virtual bool resetRaw3BytePersistentTXRestartCounter(bool allZeros = false) = 0;
            // Increment persistent reboot/restart message counter; returns false on failure.
            // Will refuse to increment such that the top byte overflows, ie when already at 0xff.
            // TO BE USED WITH EXTREME CAUTION: calling this unnecessarily will shorten life before needing to change ID/key.
            virtual bool increment3BytePersistentTXRestartCounter() = 0;
            // Fills the supplied 6-byte array with the incremented monotonically-increasing primary TX counter.
            // Returns true on success; false on failure for example because the counter has reached its maximum value.
            // Highest-index bytes in the array increment fastest.
            // This should never return an all-zero count.
            // Not ISR-safe.
            virtual bool incrementAndGetPrimarySecure6BytePersistentTXMessageCounter(uint8_t *buf) = 0;

            // Fill in 12-byte IV for 'O'-style (0x80) AESGCM security for a frame to TX.
            // This uses the local node ID as-is for the first 6 bytes by default.
            // This uses and increments the primary message counter for the last 6 bytes.
            // Returns true on success, false on failure eg due to message counter generation failure.
            virtual bool compute12ByteIDAndCounterIVForTX(uint8_t *ivBuf) = 0;

            // Create secure Alive / beacon (FTS_ALIVE) frame with an empty body.
            // Returns number of bytes written to buffer, or 0 in case of error.
            // Note that the frame will be 27 + ID-length (up to maxIDLength) bytes,
            // so the buffer must be large enough to accommodate that.
            //  * buf  buffer to which is written the entire frame including trailer; never NULL
            //  * buflen  available length in buf; if too small then this routine will fail (return 0)
            //  * id_ / il_  ID bytes (and length) to go in the header; NULL means take ID from EEPROM
            //  * iv  12-byte initialisation vector / nonce; never NULL
            //  * key  16-byte secret key; never NULL
            // NOTE: this version requires the IV to be supplied and the transmitted ID length to chosen.
            static const uint8_t generateSecureBeaconMaxBufSize = 27 + SecurableFrameHeader::maxIDLength;
            static uint8_t generateSecureBeaconRaw(uint8_t *buf, uint8_t buflen,
                                            const uint8_t *id_, uint8_t il_,
                                            const uint8_t *const iv,
                                            const fixed32BTextSize12BNonce16BTagSimpleEnc_ptr_t e,
                                            void *state, const uint8_t *key);

            // Create secure Alive / beacon (FTS_ALIVE) frame with an empty body for transmission.
            // Returns number of bytes written to buffer, or 0 in case of error.
            // The IV is constructed from the node ID and the primary TX message counter.
            // Note that the frame will be 27 + ID-length (up to maxIDLength) bytes,
            // so the buffer must be large enough to accommodate that.
            //  * buf  buffer to which is written the entire frame including trailer; never NULL
            //  * buflen  available length in buf; if too small then this routine will fail (return 0)
            //  * il_  ID length for the header; ID comes from EEPROM or other pre-supplied ID
            //  * key  16-byte secret key; never NULL
            // NOTE: THIS API IS LIABLE TO CHANGE
            // SUPPORT FOR BEACONS MAY BE MADE STATIC SO AS NOT TO DRAG IT INTO IMPLS NO NEEDING IT.
            virtual uint8_t generateSecureBeaconRawForTX(uint8_t *buf, uint8_t buflen,
                                            uint8_t il_,
                                            fixed32BTextSize12BNonce16BTagSimpleEnc_ptr_t e,
                                            void *state, const uint8_t *key);

            // Create simple 'O' (FTS_BasicSensorOrValve) frame with an optional stats section for transmission.
            // Returns number of bytes written to buffer, or 0 in case of error.
            // The IV is constructed from the node ID and the primary TX message counter.
            // Note that the frame will be 27 + ID-length (up to maxIDLength) bytes,
            // so the buffer must be large enough to accommodate that.
            //  * buf  buffer to which is written the entire frame including trailer; never NULL
            //  * buflen  available length in buf; if too small then this routine will fail (return 0)
            //  * valvePC  percentage valve is open or 0x7f if no valve to report on
            //  * statsJSON  '\0'-terminated {} JSON stats, or NULL if none.
            //  * il_  ID length for the header; ID comes from EEPROM
            //  * key  16-byte secret key; never NULL
            uint8_t generateSecureOFrameRawForTX(uint8_t *buf, uint8_t buflen,
                                            uint8_t il_,
                                            uint8_t valvePC,
                                            const char *statsJSON,
                                            fixed32BTextSize12BNonce16BTagSimpleEnc_ptr_t e,
                                            void *state, const uint8_t *key);

        };

    // RX Base class for simple implementations that supports 0 or 32 byte encrypted body sections.
    // This wraps up any necessary state, persistent and ephemeral, such as message counters.
    // Some implementations make sense only as singletons,
    // eg because they store state at fixed locations in EEPROM.
    // It is possible to provide implementations not tied to any particular hardware architecture.
    // This provides stateless hardware-independent implementations of some key routines.
    //
    // Implementations may keep a cache of node associations and RX message counters
    // eg to allow ISR-/thread- safe filtering of inbound frames in interrupt RX routines.
    //
    // With all of these routines it is important to check and act on error codes,
    // usually aborting immediately if an error value is returned.
    // MUDDLING ON WITHOUT CHECKING FOR ERRORS MAY SEVERELY DAMAGE SYSTEM SECURITY.
    class SimpleSecureFrame32or0BodyRXBase : public SimpleSecureFrame32or0BodyBase
        {
        public:
            // Unpads plain-text in place prior to encryption with 32-byte fixed length padded output.
            // Reverses/validates padding applied by addPaddingTo32BTrailing0sAndPadCount().
            // Returns unpadded data length (at start of buffer) or 0xff in case of error.
            //
            // Parameters:
            //  * buf  buffer containing the plain-text; must be >= 32 bytes, never NULL
            //
            // NOTE: mqy not check that all padding bytes are actually zero.
            static uint8_t removePaddingTo32BTrailing0sAndPadCount(const uint8_t *buf);

            // Signature of pointer to basic fixed-size text decryption/authentication function.
            // (Suitable for type 'O' valve/sensor small frame for example.)
            // Can be fulfilled by AES-128-GCM for example
            // where:
            //   * textSize is 32 (or zero if ciphertext is NULL)
            //   * keySize is 16
            //   * nonceSize is 12
            //   * tagSize is 16
            // The plain-text (and identical cipher-text) size is picked to be
            // a multiple of the cipher's block size, or zero,
            // which implies likely requirement for padding of the plain text.
            // Note that the authenticated text size is not fixed, ie is zero or more bytes.
            // Decrypts/authenticates the output of a fixed32BTextSize12BNonce16BTagSimpleEnc_ptr_t function.)
            // Returns true on success, false on failure.
            typedef bool (*fixed32BTextSize12BNonce16BTagSimpleDec_ptr_t)(void *state,
                    const uint8_t *key, const uint8_t *iv,
                    const uint8_t *authtext, uint8_t authtextSize,
                    const uint8_t *ciphertext, const uint8_t *tag,
                    uint8_t *plaintextOut);

            // Decode entire secure small frame from raw frame bytes and crypto support.
            // This is a raw/partial impl that requires the IV/nonce to be supplied.
            // This uses fixed32BTextSize12BNonce16BTagSimpleDec_ptr_t style encryption/authentication.
            // The matching encryption function should have been used for encoding this frame.
            // The crypto method may need to vary based on frame type,
            // and on negotiations between the participants in the communications.
            // Returns the total number of bytes read for the frame
            // (including, and with a value one higher than the first 'fl' bytes).
            // Returns zero in case of error, eg because authentication failed.
            //
            // Also checks (nominally dependent on frame type and/or trailing tag byte/type) that
            // the header sequence number lsbs matches the IV message counter 4 lsbs (in byte 11),
            // ie the sequence number is not arbitrary but is derived (redundantly) from the IV.
            // (MAY NEED FIXING eg message counter moved to last IV byte or dependent and above.)
            //
            // Typical workflow:
            //   * decode the header alone to extract the ID and frame type
            //   * use those to select a candidate key, construct an iv/nonce
            //   * call this routine with that decoded header and the full buffer
            //     to authenticate and decrypt the frame.
            //
            // Note extra checks to be done:
            //   * the incoming message counter must be strictly greater than
            //     the last last authenticated message from this ID
            //     to prevent replay attacks;
            //     is quick and can also be done early to save processing energy.
            //
            // Parameters:
            //  * buf  buffer containing the entire frame including header and trailer; never NULL
            //  * buflen  available length in buf; if too small then this routine will fail (return 0)
            //  * sfh  decoded frame header; never NULL
            //  * decryptedBodyOut  body, if any, will be decoded into this;
            //        can be NULL if no plaintext is expected/wanted
            //  * decryptedBodyOutBuflen  size of decodedBodyOut to decode in to;
            //        if too small the routine will exist with an error (0)
            //  * decryptedBodyOutSize  is set to the size of the decoded body in decodedBodyOut
            //  * iv  12-byte initialisation vector / nonce; never NULL
            //  * d  decryption function; never NULL
            //  * state  pointer to state for d, if required, else NULL
            //  * key  secret key; never NULL
            static uint8_t decodeSecureSmallFrameRaw(const SecurableFrameHeader *sfh,
                                            const uint8_t *buf, uint8_t buflen,
                                            fixed32BTextSize12BNonce16BTagSimpleDec_ptr_t d,
                                            void *state, const uint8_t *key, const uint8_t *iv,
                                            uint8_t *decryptedBodyOut, uint8_t decryptedBodyOutBuflen, uint8_t &decryptedBodyOutSize);

            // Design notes on use of message counters vs non-volatile storage life, eg for ATMega328P.
            //
            // Note that the message counter is designed to:
            //  a) prevent reuse of IVs, which can fatally weaken the cipher,
            //  b) avoid replay attacks.
            //
            // The implementation on both TX and RX sides should:
            //  a) allow nominally 10 years' life from the non-volatile store and thus the unit,
            //  b) be resistant to (for example) deliberate power-cycling during update,
            //  c) random non-volatile memory failures.
            //
            // Some assumptions:
            //  a) aiming for 10 years' continuous product life at transmitters and receivers,
            //  b) around one TX per sensor/valve node per 4 minutes,
            //
            // Read current (last-authenticated) RX message count for specified node, or return false if failed.
            // Will fail for invalid node ID and for unrecoverable memory corruption.
            // Both args must be non-NULL, with counter pointing to enough space to copy the message counter value to.
            virtual bool getLastRXMessageCounter(const uint8_t * const ID, uint8_t *counter) const = 0;
            // Check message counter for given ID, ie that it is high enough to be eligible for authenticating/processing.
            // ID is full (8-byte) node ID; counter is full (6-byte) counter.
            // Returns false if this counter value is not higher than the last received authenticated value.
            bool validateRXMessageCount(const uint8_t *ID, const uint8_t *counter) const;
            // Update persistent message counter for received frame AFTER successful authentication.
            // ID is full (8-byte) node ID; counter is full (6-byte) counter.
            // Returns false on failure, eg if message counter is not higher than the previous value for this node.
            // The implementation should allow several years of life typical message rates (see above).
            // The implementation should be robust in the face of power failures / reboots, accidental or malicious,
            // not allowing replays nor other cryptographic attacks, nor forcing node dissociation.
            // Must only be called once the RXed message has passed authentication.
            virtual bool updateRXMessageCountAfterAuthentication(const uint8_t *ID, const uint8_t *newCounterValue) = 0;

            // As for decodeSecureSmallFrameRaw() but passed a candidate node/counterparty ID
            // derived from the frame ID in the incoming header,
            // plus possible other adjustments such has forcing bit values for reverse flows.
            // This routine constructs an IV from this expanded ID
            // (which must be at least length 6 for 'O' / 0x80 style enc/auth)
            // and other information in the header
            // and then returns the result of calling decodeSecureSmallFrameRaw().
            // Returns the total number of bytes read for the frame
            // (including, and with a value one higher than the first 'fl' bytes).
            // Returns zero in case of error, eg because authentication failed.
            //
            // If several candidate nodes share the ID prefix in the frame header
            // (in the extreme case with a zero-length header ID for an anonymous frame)
            // then they may all have to be tested in turn until one succeeds.
            //
            // Generally a call to this should be done AFTER checking that
            // the aggregate RXed message counter is higher than for the last successful receive
            // (for this node and flow direction)
            // and after a success those message counters should be updated
            // (which may involve more than a simple increment)
            // to the new values to prevent replay attacks.
            //
            //   * adjID / adjIDLen  adjusted candidate ID (never NULL)
            //         and available length (must be >= 6)
            //         based on the received ID in (the already structurally validated) header
            //
            // TO AVOID RELAY ATTACKS: verify the counter is higher than any previous authed message from this sender
            // then update the RX message counter after a successful auth with this routine.
            virtual uint8_t _decodeSecureSmallFrameFromID(const SecurableFrameHeader *sfh,
                                            const uint8_t *buf, uint8_t buflen,
                                            fixed32BTextSize12BNonce16BTagSimpleDec_ptr_t d,
                                            const uint8_t *adjID, uint8_t adjIDLen,
                                            void *state, const uint8_t *key,
                                            uint8_t *decryptedBodyOut, uint8_t decryptedBodyOutBuflen, uint8_t &decryptedBodyOutSize) = 0;

            // From a structurally correct secure frame, looks up the ID, checks the message counter, decodes, and updates the counter if successful.
            // THIS IS THE PREFERRED ENTRY POINT FOR DECODING AND RECEIVING SECURE FRAMES.
            // (Pre-filtering by type and ID and message counter may already have happened.)
            // Note that this is for frames being send from the ID in the header,
            // not for lightweight return traffic to the specified ID.
            // Returns the total number of bytes read for the frame
            // (including, and with a value one higher than the first 'fl' bytes).
            // Returns zero in case of error, eg because authentication failed or this is a duplicate message.
            // If this returns true then the frame is authenticated,
            // and the decrypted body is available if present and a buffer was provided.
            // If the 'firstMatchIDOnly' is true (the default)
            // then this only checks the first ID prefix match found if any,
            // else all possible entries may be tried depending on the implementation
            // and, for example, time/resource limits.
            // This overloading accepts the decryption function, state and key explicitly.
            //
            //  * ID if non-NULL is filled in with the full authenticated sender ID, so must be >= 8 bytes
            virtual uint8_t decodeSecureSmallFrameSafely(const SecurableFrameHeader *sfh,
                                            const uint8_t *buf, uint8_t buflen,
                                            fixed32BTextSize12BNonce16BTagSimpleDec_ptr_t d,
                                            void *state, const uint8_t *key,
                                            uint8_t *decryptedBodyOut, uint8_t decryptedBodyOutBuflen, uint8_t &decryptedBodyOutSize,
                                            uint8_t *ID,
                                            bool firstIDMatchOnly = true) = 0;
        };


    // NULL basic fixed-size text 'encryption' function FOR TEST ONLY.
    // DOES NOT ENCRYPT OR AUTHENTICATE SO DO NOT USE IN PRODUCTION SYSTEMS.
    // Emulates some aspects of the process to test real implementations against,
    // and that some possible gross errors in the use of the crypto are absent.
    // Returns true on success, false on failure.
    //
    // Does not use state so that pointer may be NULL but all others must be non-NULL except plaintext.
    // Copies the plaintext to the ciphertext, unless plaintext is NULL.
    // Copies the nonce/IV to the tag and pads with trailing zeros.
    // The key is ignored (though one must be supplied).
    bool fixed32BTextSize12BNonce16BTagSimpleEnc_NULL_IMPL(void *state,
            const uint8_t *key, const uint8_t *iv,
            const uint8_t *authtext, uint8_t authtextSize,
            const uint8_t *plaintext,
            uint8_t *ciphertextOut, uint8_t *tagOut);

    // NULL basic fixed-size text 'decryption' function FOR TEST ONLY.
    // DOES NOT DECRYPT OR AUTHENTICATE SO DO NOT USE IN PRODUCTION SYSTEMS.
    // Emulates some aspects of the process to test real implementations against,
    // and that some possible gross errors in the use of the crypto are absent.
    // Returns true on success, false on failure.
    //
    // Does not use state so that pointer may be NULL but all others must be non-NULL except ciphertext.
    // Undoes/checks fixed32BTextSize12BNonce16BTagSimpleEnc_NULL_IMPL().
    // Copies the ciphertext to the plaintext, unless ciphertext is NULL.
    // Verifies that the tag seems to have been constructed appropriately.
    bool fixed32BTextSize12BNonce16BTagSimpleDec_NULL_IMPL(void *state,
            const uint8_t *key, const uint8_t *iv,
            const uint8_t *authtext, uint8_t authtextSize,
            const uint8_t *ciphertext, const uint8_t *tag,
            uint8_t *plaintextOut);


    // CONVENIENCE/BOILERPLATE METHODS

    // Create non-secure Alive / beacon (FTS_ALIVE) frame with an empty body.
    // Returns number of bytes written to buffer, or 0 in case of error.
    // Note that the frame will be 5 + ID-length (up to maxIDLength) bytes,
    // so the buffer must be large enough to accommodate that.
    //  * buf  buffer to which is written the entire frame including trailer; never NULL
    //  * buflen  available length in buf; if too small then this routine will fail (return 0)
    //  * seqNum_  least-significant 4 bits are 4 lsbs of frame sequence number
    //  * id_ / il_  ID bytes (and length) to go in the header; NULL means take ID from EEPROM
    static const uint8_t generateNonsecureBeaconMaxBufSize = 5 + SecurableFrameHeader::maxIDLength;
    uint8_t generateNonsecureBeacon(uint8_t *buf, uint8_t buflen,
                                    const uint8_t seqNum_,
                                    const uint8_t *id_, uint8_t il_);


    }


/* LIBRARY INTERDEPENDENCY POLICY FOR CRYPTO AND SECURE FRAMES

DHD20160106

I have been deciding how best to get at the encryption needed for secure frame support in
OTRadioLink/BASELIB without making the OTAESGCM and OTRadioLink libraries interdependent.

In particular I want to keep OTAESGCM as lightweight as possible and in no way dependent
on our V0p2 hardware support for example.

I also don’t want to force occasional developers against V0P2 code to load up lots of code
and libs that they may not even need (eg OTAESGCM) in some kind of DLL hell equivalent.

I propose to require pointers to enc/dec routines with the right signature to be made available
at run-time to the OTRadioLink frame RX/TX support routines, which means that only the top level
code that needs the secure frame functionality need link in the OTAESGCM lib, and other apps
get no dependency.  (Note, I’m relying on C++ type safety on signatures here ideally,
to completely minimise mutual dependencies, though there’s still the issue of retained/opaque
state to deal with, etc, etc.)

It also means that different enc/auth mechanisms can be selected at run-time or compile-time.
 */



#endif<|MERGE_RESOLUTION|>--- conflicted
+++ resolved
@@ -96,18 +96,12 @@
         // Used to indicate current flow.
         // With empty body section can indicate significant +ve half cycle flow for AC,
         // usually configured to indicate spill to grid from local microgeneration,
-<<<<<<< HEAD
         // nominally synchronised/timed from start of frame transmission/receipt,
         // eg from receipt of frame sync if that time can be captured, else computed.
         // May use a light-weight security system and/or higher bit rate
         // and only be sent often enough to indicate ~0.5Wh of recent flow,
-=======
-        // nominally synchronised/timed from start of frame transmission/receipt.
-        // May use a light-weight security system and/or higher bit rate
-        // and only be sent often enough to indicate ~1Wh or 3s of flow,
->>>>>>> 3612d79d
         // to meet radio duty-cycle (and energy availability) constraints.
-        FTS_I                           = 'I',
+        FTS_CURRENT                     = 'I',
 
         // OpenTRV basic valve/sensor leaf-to-hub frame (secure if high-bit set).
         FTS_BasicSensorOrValve          = 'O', // 0x4f
