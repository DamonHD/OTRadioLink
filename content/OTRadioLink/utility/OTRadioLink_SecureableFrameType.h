/*
The OpenTRV project licenses this file to you
under the Apache Licence, Version 2.0 (the "Licence");
you may not use this file except in compliance
with the Licence. You may obtain a copy of the Licence at

http://www.apache.org/licenses/LICENSE-2.0

Unless required by applicable law or agreed to in writing,
software distributed under the Licence is distributed on an
"AS IS" BASIS, WITHOUT WARRANTIES OR CONDITIONS OF ANY
KIND, either express or implied. See the Licence for the
specific language governing permissions and limitations
under the Licence.

Author(s) / Copyright (s): Damon Hart-Davis 2015
*/

/*
 * Radio message secureable frame types and related information.
 */

#ifndef ARDUINO_LIB_OTRADIOLINK_SECUREABLEFRAMETYPE_H
#define ARDUINO_LIB_OTRADIOLINK_SECUREABLEFRAMETYPE_H

#include <stdint.h>

namespace OTRadioLink
    {


    // Secureable (V0p2) messages.
    // Based on 2015Q4 spec and successors:
    //     http://www.earth.org.uk/OpenTRV/stds/network/20151203-DRAFT-SecureBasicFrame.txt
    // This is primarily intended for local wireless communications
    // between sensors/actuators and a local hub/concentrator,
    // but should be robust enough to traverse public WANs in some circumstances.
    //
    // This can be used in a lightweight non-secure form,
    // or in a secured form,
    // with the security nominally including authentication and encryption,
    // with algorithms and parameters agreed in advance between leaf and hub,
    // and possibly varying by message type.
    // The initial supported auth/enc crypto mechanism (as of 2015Q4)
    // is AES-GCM with 128-bit pre-shared keys (and pre-shared IDs).
    //
    // The leading byte received indicates the length of frame that follows,
    // with the following byte indicating the frame type.
    // The leading frame-length byte allows efficient packet RX with many low-end radios.
    //
<<<<<<< HEAD
    // Frame types of 32/0x20 or above are reserved to OpenTRV to define.
    // Frame types < 32/0x20 (ignoring secure bit) are defined as
    // local-use-only and may be defined and used privately
    // (within a local radio network ~100m max or local wired network)
    // for any reasonable purpose providing use is generally consistent with
    // the rest of the protocol, and frames are not allowed to escape the local network.
=======
    // Frame types < 32/0x20 (ignoring secure bit) are defined as
    // local-use-only and may be defined and used privately
    // (within a local radio network (<100m) or local wired network)
    // for any reasonable purpose providing use is generally consistent with
    // the rest of the protocol, and must not be allowed to escape the local network.
    //
    // Frame types of 32/0x20 or above are reserved to OpenTRV to define.
>>>>>>> b5ae5cda
    enum FrameType_Secureable
        {
        // No message should be type 0x00 (nor 0xff).
        FTS_NONE                        = 0,

        // Frame types < 32/0x20 (ignoring secure bit) are defined as local-use-only.
        FTS_MAX_LOCAL_TYPE              = 31,
        // Frame types of 32/0x20 or above are reserved to OpenTRV to define.
        FTS_MAN_PUBLIC_TYPE             = 32,

        // "I'm alive" message with empty (zero-length) message body.
        // Same crypto algorithm as 'O' frame type to be used when secure.
        // This message can be sent asynchronously,
        // or after a random delay in response to a broadcast liveness query.
        // ID should not be zero length as this makes little sense anonymously.
        FS_ALIVE                        = '!',

        // OpenTRV basic valve/sensor leaf-to-hub frame (secure if high-bit set).
        FTS_BasicSensorOrValve          = 'O', // 0x4f
        };

    // A high bit set (0x80) in the type indicates the secure message format variant.
    // The frame type is part of the authenticated data.
    const static uint8_t SECUREABLE_FRAME_TYPE_SEC_FLAG = 0x80;

    // Logical header for the secureable frame format.
    // Intended to be efficient to hold and work with in memory
    // and to convert to and from wire format.
    // All of this header should be (in wire format) authenticated for secure frames.
    struct SecurableFrameHeader
        {
        // Frame length excluding/after this byte.
        // Appears first on the wire to support radio hardware packet handling.
        //     fl = hl-1 + bl + tl
        // where hl header length, bl body length, tl trailer length
        uint8_t fl;

        // Frame type nominally from FrameType_Secureable.
        // Top bit indicates secure frame if 1/true.
        uint8_t fType;

        // Frame sequence number mod 16 [0,15] (bits 4 to 7) and ID length [0,15] (bits 0-3).
        //
        // Sequence number increments from 0, wraps at 15;
        // increment is skipped for multiple TX used for noise immunity.
        // If a counter is used as part of (eg) security IV/nonce
        // then these 4 bits may be its least significant bits.
        uint8_t seqIl;

        // ID bytes (0 implies anonymous, 1 or 2 typical domestic, length il)
        //
        // This is the first il bytes of the leaf's (typically 64-bit) full ID.
        // Thus this is typically the ID of the sending sensor/valve/etc,
        // but may under some circumstances (depending on message type)
        // be the ID of the target/recipient.
        const static uint8_t maxIDLength = 8;
        uint8_t id[maxIDLength];

        // Body length including any padding [0,249] but generally << 60.
        uint8_t bl;
        };


    }

#endif<|MERGE_RESOLUTION|>--- conflicted
+++ resolved
@@ -48,22 +48,13 @@
     // with the following byte indicating the frame type.
     // The leading frame-length byte allows efficient packet RX with many low-end radios.
     //
-<<<<<<< HEAD
     // Frame types of 32/0x20 or above are reserved to OpenTRV to define.
     // Frame types < 32/0x20 (ignoring secure bit) are defined as
     // local-use-only and may be defined and used privately
     // (within a local radio network ~100m max or local wired network)
     // for any reasonable purpose providing use is generally consistent with
-    // the rest of the protocol, and frames are not allowed to escape the local network.
-=======
-    // Frame types < 32/0x20 (ignoring secure bit) are defined as
-    // local-use-only and may be defined and used privately
-    // (within a local radio network (<100m) or local wired network)
-    // for any reasonable purpose providing use is generally consistent with
-    // the rest of the protocol, and must not be allowed to escape the local network.
-    //
-    // Frame types of 32/0x20 or above are reserved to OpenTRV to define.
->>>>>>> b5ae5cda
+    // the rest of the protocol,
+    // and providing that frames are not allowed to escape the local network.
     enum FrameType_Secureable
         {
         // No message should be type 0x00 (nor 0xff).
