/*
The OpenTRV project licenses this file to you
under the Apache Licence, Version 2.0 (the "Licence");
you may not use this file except in compliance
with the Licence. You may obtain a copy of the Licence at

http://www.apache.org/licenses/LICENSE-2.0

Unless required by applicable law or agreed to in writing,
software distributed under the Licence is distributed on an
"AS IS" BASIS, WITHOUT WARRANTIES OR CONDITIONS OF ANY
KIND, either express or implied. See the Licence for the
specific language governing permissions and limitations
under the Licence.

Author(s) / Copyright (s): Damon Hart-Davis 2015
*/

/*
 * Radio message secureable frame types and related information.
 */

#ifndef ARDUINO_LIB_OTRADIOLINK_SECUREABLEFRAMETYPE_H
#define ARDUINO_LIB_OTRADIOLINK_SECUREABLEFRAMETYPE_H

#include <stdint.h>

namespace OTRadioLink
    {


    // Secureable (V0p2) messages.
    // Based on 2015Q4 spec and successors:
    //     http://www.earth.org.uk/OpenTRV/stds/network/20151203-DRAFT-SecureBasicFrame.txt
    // This is primarily intended for local wireless communications
    // between sensors/actuators and a local hub/concentrator,
    // but should be robust enough to traverse public WANs in some circumstances.
    //
    // This can be used in a lightweight non-secure form,
    // or in a secured form,
    // with the security nominally including authentication and encryption,
    // with algorithms and parameters agreed in advance between leaf and hub,
    // and possibly varying by message type.
    // The initial supported auth/enc crypto mechanism (as of 2015Q4)
    // is AES-GCM with 128-bit pre-shared keys (and pre-shared IDs).
    //
    // The leading byte received indicates the length of frame that follows,
    // with the following byte indicating the frame type.
    // The leading frame-length byte allows efficient packet RX with many low-end radios.
    //
    // Frame types of 32/0x20 or above are reserved to OpenTRV to define.
    // Frame types < 32/0x20 (ignoring secure bit) are defined as
    // local-use-only and may be defined and used privately
    // (within a local radio network ~100m max or local wired network)
    // for any reasonable purpose providing use is generally consistent with
    // the rest of the protocol,
    // and providing that frames are not allowed to escape the local network.
    enum FrameType_Secureable
        {
        // No message should be type 0x00/0x01 (nor 0x7f/0xff).
        FTS_NONE                        = 0,
        FTS_INVALID                     = 0x7f,

        // Frame types < 32/0x20 (ignoring secure bit) are defined as local-use-only.
        FTS_MAX_LOCAL_TYPE              = 31,
        // Frame types of 32/0x20 or above are reserved to OpenTRV to define.
        FTS_MAN_PUBLIC_TYPE             = 32,

        // "I'm alive" message with empty (zero-length) message body.
        // Same crypto algorithm as 'O' frame type to be used when secure.
        // This message can be sent asynchronously,
        // or after a random delay in response to a broadcast liveness query.
        // ID should not be zero length as this makes little sense anonymously.
        FS_ALIVE                        = '!',

        // OpenTRV basic valve/sensor leaf-to-hub frame (secure if high-bit set).
        FTS_BasicSensorOrValve          = 'O', // 0x4f
        };

    // A high bit set (0x80) in the type indicates the secure message format variant.
    // The frame type is part of the authenticated data.
    const static uint8_t SECUREABLE_FRAME_TYPE_SEC_FLAG = 0x80;

    // Logical header for the secureable frame format.
    // Intended to be efficient to hold and work with in memory
    // and to convert to and from wire format.
    // All of this header should be (in wire format) authenticated for secure frames.
    struct SecurableFrameHeader
        {
        // Frame length excluding/after this byte.
        // Appears first on the wire to support radio hardware packet handling.
        //     fl = hl-1 + bl + tl
        // where hl header length, bl body length, tl trailer length
        uint8_t fl;

        // Frame type nominally from FrameType_Secureable (bits 0-6, [1,126]).
        // Top bit indicates secure frame if 1/true.
        uint8_t fType;
        bool isSecure() const { return(0 != (0x80 & fType)); }

        // Frame sequence number mod 16 [0,15] (bits 4 to 7) and ID length [0,15] (bits 0-3).
        //
        // Sequence number increments from 0, wraps at 15;
        // increment is skipped for multiple TX used for noise immunity.
        // If a counter is used as part of (eg) security IV/nonce
        // then these 4 bits may be its least significant bits.
        uint8_t seqIl;
        // Get frame sequence number mod 16 [0,15].
        uint8_t getSeq() const { return((seqIl >> 4) & 0xf); }
        // Get il (ID length) [0,15].
        uint8_t getIl() const { return(seqIl & 0xf); }

        // ID bytes (0 implies anonymous, 1 or 2 typical domestic, length il).
        //
        // This is the first il bytes of the leaf's (64-bit) full ID.
        // Thus this is typically the ID of the sending sensor/valve/etc,
        // but may under some circumstances (depending on message type)
        // be the ID of the target/recipient.
        //
        // Initial implementations are limited to 8 bytes of ID.
        const static uint8_t maxIDLength = 8;
        uint8_t id[maxIDLength];

        // Body length including any padding [0,251] but generally << 60.
        uint8_t bl;
<<<<<<< HEAD
        // Compute the offset in the entire frame of the start of the body after nominal fl (ie where the fType offset is zero).
=======
        // Compute offset in frame of body length after nominal fl (eg where fType offset is zero).
>>>>>>> dc82f2a3
        uint8_t getBodyOffset() const { return(3 + getIl()); }

        // Compute tl (trailer length) [1,251].
        // Other fields must be valid for this to return a valid answer.
        uint8_t getTl() const { return(fl - 3 - getIl() - bl); }
        };


    }

#endif<|MERGE_RESOLUTION|>--- conflicted
+++ resolved
@@ -13,11 +13,15 @@
 specific language governing permissions and limitations
 under the Licence.
 
-Author(s) / Copyright (s): Damon Hart-Davis 2015
+Author(s) / Copyright (s): Damon Hart-Davis 2015--2016
 */
 
 /*
  * Radio message secureable frame types and related information.
+ *
+ * Based on 2015Q4 spec and successors:
+ *     http://www.earth.org.uk/OpenTRV/stds/network/20151203-DRAFT-SecureBasicFrame.txt
+ *     https://raw.githubusercontent.com/DamonHD/OpenTRV/master/standards/protocol/IoTCommsFrameFormat/SecureBasicFrame-*.txt
  */
 
 #ifndef ARDUINO_LIB_OTRADIOLINK_SECUREABLEFRAMETYPE_H
@@ -32,6 +36,8 @@
     // Secureable (V0p2) messages.
     // Based on 2015Q4 spec and successors:
     //     http://www.earth.org.uk/OpenTRV/stds/network/20151203-DRAFT-SecureBasicFrame.txt
+    //     https://raw.githubusercontent.com/DamonHD/OpenTRV/master/standards/protocol/IoTCommsFrameFormat/SecureBasicFrame-V0.1-201501.txt
+    //
     // This is primarily intended for local wireless communications
     // between sensors/actuators and a local hub/concentrator,
     // but should be robust enough to traverse public WANs in some circumstances.
@@ -123,11 +129,7 @@
 
         // Body length including any padding [0,251] but generally << 60.
         uint8_t bl;
-<<<<<<< HEAD
-        // Compute the offset in the entire frame of the start of the body after nominal fl (ie where the fType offset is zero).
-=======
-        // Compute offset in frame of body length after nominal fl (eg where fType offset is zero).
->>>>>>> dc82f2a3
+        // Compute the offset from the start of the frame of the body after nominal fl (ie where the fType offset is zero).
         uint8_t getBodyOffset() const { return(3 + getIl()); }
 
         // Compute tl (trailer length) [1,251].
