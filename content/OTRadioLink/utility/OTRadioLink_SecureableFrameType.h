/*
The OpenTRV project licenses this file to you
under the Apache Licence, Version 2.0 (the "Licence");
you may not use this file except in compliance
with the Licence. You may obtain a copy of the Licence at

http://www.apache.org/licenses/LICENSE-2.0

Unless required by applicable law or agreed to in writing,
software distributed under the Licence is distributed on an
"AS IS" BASIS, WITHOUT WARRANTIES OR CONDITIONS OF ANY
KIND, either express or implied. See the Licence for the
specific language governing permissions and limitations
under the Licence.

Author(s) / Copyright (s): Damon Hart-Davis 2015--2016
*/

/*
 * Radio message secureable frame types and related information.
 *
 * Based on 2015Q4 spec and successors:
 *     http://www.earth.org.uk/OpenTRV/stds/network/20151203-DRAFT-SecureBasicFrame.txt
 *     https://raw.githubusercontent.com/DamonHD/OpenTRV/master/standards/protocol/IoTCommsFrameFormat/SecureBasicFrame-*.txt
 */

#ifndef ARDUINO_LIB_OTRADIOLINK_SECUREABLEFRAMETYPE_H
#define ARDUINO_LIB_OTRADIOLINK_SECUREABLEFRAMETYPE_H

#include <stdint.h>
#include <OTV0p2Base.h>


namespace OTRadioLink
    {


    // Secureable (V0p2) messages.
    //
    // Based on 2015Q4 spec and successors:
    //     http://www.earth.org.uk/OpenTRV/stds/network/20151203-DRAFT-SecureBasicFrame.txt
    //     https://raw.githubusercontent.com/DamonHD/OpenTRV/master/standards/protocol/IoTCommsFrameFormat/SecureBasicFrame-V0.1-201601.txt
    //
    // This is primarily intended for local wireless communications
    // between sensors/actuators and a local hub/concentrator,
    // but should be robust enough to traverse public WANs in some circumstances.
    //
    // This can be used in a lightweight non-secure form,
    // or in a secured form,
    // with the security nominally including authentication and encryption,
    // with algorithms and parameters agreed in advance between leaf and hub,
    // and possibly varying by message type.
    // The initial supported auth/enc crypto mechanism (as of 2015Q4)
    // is AES-GCM with 128-bit pre-shared keys (and pre-shared IDs).
    //
    // The leading byte received indicates the length of frame that follows,
    // with the following byte indicating the frame type.
    // The leading frame-length byte allows efficient packet RX with many low-end radios.
    //
    // Frame types of 32/0x20 or above are reserved to OpenTRV to define.
    // Frame types < 32/0x20 (ignoring secure bit) are defined as
    // local-use-only and may be defined and used privately
    // (within a local radio network ~100m max or local wired network)
    // for any reasonable purpose providing use is generally consistent with
    // the rest of the protocol,
    // and providing that frames are not allowed to escape the local network.
    enum FrameType_Secureable
        {
        // No message should be type 0x00/0x01 (nor 0x7f/0xff).
        FTS_NONE                        = 0,
        FTS_INVALID_HIGH                = 0x7f,

        // Frame types < 32/0x20 (ignoring secure bit) are defined as local-use-only.
        FTS_MAX_LOCAL_TYPE              = 31,
        // Frame types of 32/0x20 or above are reserved to OpenTRV to define.
        FTS_MIN_PUBLIC_TYPE             = 32,

        // "I'm alive" / beacon message generally with empty (zero-length) message body.
        // Uses same crypto algorithm as 'O' frame type when secure.
        // This message can be sent asynchronously,
        // or after a short randomised delay in response to a broadcast liveness query.
        // ID should usually not be zero length (or any non-unique prefix)
        // as the computational burden on the receiver could be large.
        //
        // When received by a leaf node it identifies itself physically if possible,
        // eg through any local UI such as flashing lights or tactile actuators,
        // for example to help a field technician ID a device and verify comms.
        // Devices may refuse to do this (or limit their response)
        // for a number of reasons including minimising the scope for misuse.
        FTS_ALIVE                       = '!',

        // OpenTRV basic valve/sensor leaf-to-hub frame (secure if high-bit set).
        FTS_BasicSensorOrValve          = 'O', // 0x4f
        };

    // A high bit set (0x80) in the type indicates the secure message format variant.
    // The frame type is part of the authenticated data.
    const static uint8_t SECUREABLE_FRAME_TYPE_SEC_FLAG = 0x80;

    // For most small frames generally the maximum encrypted body size is 32.
    // That represents ~50% of the potential payload of a small (~63) byte frame.
    // Always padding to that size is simple and makes traffic analysis harder.
    // More sophisticated padding schemes are allowed to pad to smaller than 32,
    // eg to 16 bytes for 16-byte-block encryption mechanisms,
    // to conserve bandwidth.
    const static uint8_t ENC_BODY_SMALL_FIXED_CTEXT_SIZE = 32;

    // For fixed-size default encrypted bodies the maximum plaintext size is one less.
    const static uint8_t ENC_BODY_SMALL_FIXED_PTEXT_MAX_SIZE =
        ENC_BODY_SMALL_FIXED_CTEXT_SIZE - 1;

<<<<<<< HEAD
    // Standard length of ID to transmit in a secure frame (with body data).
    // Long enough to make risk of non-unique prefixes very small even for large deployments.
    // Short enough to produce an encrypted frame shorter than the maximum permitted.
=======
    // Standard length of ID to transmit for secure frame (with body data).
    // Long enough to make risk of non-unique prefixes small.
    // Short enough to produce encrypted frame shorter than the maximum permitted.
>>>>>>> 36109bc3
    const static uint8_t ENC_BODY_DEFAULT_ID_BYTES = 4;

    // Logical header for the secureable frame format.
    // Intended to be efficient to hold and work with in memory
    // and to convert to and from wire format.
    // All of this header should be (in wire format) authenticated for secure frames.
    // Note: fl = hl-1 + bl + tl = 3+il + bl + tl
    //
    // Frame format excluding logical leading length (fl) byte:
    // +------+--------+-----------------+----+--------------------+------------------+
    // | type | seqidl | ID [0,15] bytes | bl | body [0,251] bytes | trailer 1+ bytes |
    // +------+--------+-----------------+----+--------------------+------------------+
    struct SecurableFrameHeader
        {
        // Create an instance as an invalid frame header ready to start with seqNum==0.
        // Make the frame length 0 (which is invalid).
        // Make the sequence number 0xf so that (pre-)incrementing will make it 0.
        // Make the ID length 0.
        SecurableFrameHeader() : fl(0), seqIl(0xf0) { }

        // Returns true if the frame header in this struct instance is invalid.
        // This is only reliable if all manipulation of struct content
        // is by the member functions.
        bool isInvalid() const { return(0 == fl); }

        // Minimum possible frame size is 4, excluding fl byte.
        // Minimal frame (excluding logical leading length fl byte) is:
        //   type, seq/idlen, zero-length ID, bl, zero-length body, 1-byte trailer.
        // +------+--------+----+----------------+
        // | type | seqidl | bl | 1-byte-trailer |
        // +------+--------+----+----------------+
        static const uint8_t minFrameSize = 4;

        // Maximum (small) frame size is 63, excluding fl byte.
        static const uint8_t maxSmallFrameSize = 63;
        // Frame length excluding/after this byte [0,63]; zero indicates an invalid frame.
        // Appears first on the wire to support radio hardware packet handling.
        //     fl = hl-1 + bl + tl = 3+il + bl + tl
        // where hl header length, bl body length, tl trailer length
        // Should usually be set last to leave header clearly invalid until complete.
        uint8_t fl;

        // Frame type nominally from FrameType_Secureable (bits 0-6, [1,126]).
        // Top bit indicates secure frame if 1/true.
        uint8_t fType;
        bool isSecure() const { return(0 != (0x80 & fType)); }

        // Frame sequence number mod 16 [0,15] (bits 4 to 7) and ID length [0,15] (bits 0-3).
        //
        // Sequence number increments from 0, wraps at 15;
        // increment is skipped for repeat TXes used for noise immunity.
        // If a counter is used as part of (eg) security IV/nonce
        // then these 4 bits may be its least significant bits.
        uint8_t seqIl;
        // Get frame sequence number mod 16 [0,15].
        uint8_t getSeq() const { return((seqIl >> 4) & 0xf); }
        // Get il (ID length) [0,15].
        uint8_t getIl() const { return(seqIl & 0xf); }

        // ID bytes (0 implies anonymous, 1 or 2 typical domestic, length il).
        //
        // This is the first il bytes of the leaf's (64-bit) full ID.
        // Thus this is typically the ID of the sending sensor/valve/etc,
        // but may under some circumstances (depending on message type)
        // be the ID of the target/recipient.
        //
        // Initial and 'small frame' implementations are limited to 8 bytes of ID
        const static uint8_t maxIDLength = 8;
        uint8_t id[maxIDLength];

        // Get header length including the leading frame-length byte.
        inline uint8_t getHl() const { return(4 + getIl()); }

        // Maximum small frame body size is maximum frame size minus 4, excluding fl byte.
        // This maximum size is only achieved with non-secure frames with zero-length ID.
        static const uint8_t maxSmallFrameBodySize = maxSmallFrameSize - 4;
        // Body length including any padding [0,251] but generally << 60.
        uint8_t bl;
        // Compute the offset of the body from the start of the frame starting with nominal fl byte.
        inline uint8_t getBodyOffset() const { return(getHl()); }

        // Compute tl (trailer length) [1,251]; must == 1 for insecure frame.
        // Other fields must be valid for this to return a valid answer.
        uint8_t getTl() const { return(fl - 3 - getIl() - bl); }
        // Compute the offset of the trailer from the start of the frame starting with nominal fl byte.
        uint8_t getTrailerOffset() const { return(4 + getIl() + bl); }


        // Check parameters for, and if valid then encode into the given buffer, the header for a small secureable frame.
        // The buffer starts with the fl frame length byte.
        //
        // Parameters:
        //  * buf  buffer to encode header to, of at least length buflen; never NULL
        //  * buflen  available length in buf; if too small for encoded header routine will fail (return 0)
        //  * secure_ true if this is to be a secure frame
        //  * fType_  frame type (without secure bit) in range ]FTS_NONE,FTS_INVALID_HIGH[ ie exclusive
        //  * seqNum_  least-significant 4 bits are 4 lsbs of frame sequence number
        //  * il_  ID length in bytes at most 8 (could be 15 for non-small frames)
        //  * id_  source of ID bytes, at least il_ long; NULL means fill from EEPROM
        //  * bl_  body length in bytes [0,251] at most
        //  * tl_  trailer length [1,251[ at most, always == 1 for non-secure frame
        //
        // This does not permit encoding of frames with more than 64 bytes (ie 'small' frames only).
        // This does not deal with encoding the body or the trailer.
        // Having validated the parameters they are copied into the structure
        // and then into the supplied buffer, returning the number of bytes written.
        //
        // Performs as many as possible of the 'Quick Integrity Checks' from the spec, eg SecureBasicFrame-V0.1-201601.txt
        //  1) fl >= 4 (type, seq/il, bl, trailer bytes)
        //  2) fl may be further constrained by system limits, typically to <= 63
        //  3) type (the first frame byte) is never 0x00, 0x80, 0x7f, 0xff.
        //  4) il <= 8 for initial implementations (internal node ID is 8 bytes)
        //  5) il <= fl - 4 (ID length; minimum of 4 bytes of other overhead)
        //  6) bl <= fl - 4 - il (body length; minimum of 4 bytes of other overhead)
        //  7) NOT DONE: the final frame byte (the final trailer byte) is never 0x00 nor 0xff
        //  8) tl == 1 for non-secure, tl >= 1 for secure (tl = fl - 3 - il - bl)
        // Note: fl = hl-1 + bl + tl = 3+il + bl + tl
        //
        // (If the parameters are invalid or the buffer too small, 0 is returned to indicate an error.)
        // The fl byte in the structure is set to the frame length, else 0 in case of any error.
        // Returns number of bytes of encoded header excluding nominally-leading fl length byte; 0 in case of error.
        uint8_t checkAndEncodeSmallFrameHeader(uint8_t *buf, uint8_t buflen,
                                               bool secure_, FrameType_Secureable fType_,
                                               uint8_t seqNum_,
                                               const uint8_t *id_, uint8_t il_,
                                               uint8_t bl_,
                                               uint8_t tl_);

        // Decode header and check parameters/validity for inbound short secureable frame.
        // The buffer starts with the fl frame length byte.
        //
        // Parameters:
        //  * buf  buffer to decode header from, of at least length buflen; never NULL
        //  * buflen  available length in buf; if too small for encoded header routine will fail (return 0)
        //
        // Performs as many as possible of the 'Quick Integrity Checks' from the spec, eg SecureBasicFrame-V0.1-201601.txt
        //  1) fl >= 4 (type, seq/il, bl, trailer bytes)
        //  2) fl may be further constrained by system limits, typically to <= 63
        //  3) type (the first frame byte) is never 0x00, 0x80, 0x7f, 0xff.
        //  4) il <= 8 for initial implementations (internal node ID is 8 bytes)
        //  5) il <= fl - 4 (ID length; minimum of 4 bytes of other overhead)
        //  6) bl <= fl - 4 - il (body length; minimum of 4 bytes of other overhead)
        //  7) the final frame byte (the final trailer byte) is never 0x00 nor 0xff (if whole frame available)
        //  8) tl == 1 for non-secure, tl >= 1 for secure (tl = fl - 3 - il - bl)
        // Note: fl = hl-1 + bl + tl = 3+il + bl + tl
        //
        // (If the header is invalid or the buffer too small, 0 is returned to indicate an error.)
        // The fl byte in the structure is set to the frame length, else 0 in case of any error.
        // Returns number of bytes of decoded header including nominally-leading fl length byte; 0 in case of error.
        uint8_t checkAndDecodeSmallFrameHeader(const uint8_t *buf, uint8_t buflen);

        // Compute and return CRC for non-secure frames; 0 indicates an error.
        // This is the value that should be at getTrailerOffset() / offset fl.
        // Can be called after checkAndEncodeSmallFrameHeader() or checkAndDecodeSmallFrameHeader()
        // to compute the correct CRC value;
        // the equality check (on decode) or write (on encode) will then need to be done.
        // Note that the body must already be in place in the buffer.
        //
        // Parameters:
        //  * buf  buffer containing the entire frame except trailer/CRC; never NULL
        //  * buflen  available length in buf; if too small then this routine will fail (return 0)
        uint8_t computeNonSecureFrameCRC(const uint8_t *buf, uint8_t buflen) const;
        };



    // Compose (encode) entire non-secure small frame from header params, body and CRC trailer.
    // Returns the total number of bytes written out for the frame
    // (including, and with a value one higher than the first 'fl' bytes).
    // Returns zero in case of error.
    // The supplied buffer may have to be up to 64 bytes long.
    //
    // Parameters:
    //  * buf  buffer to which is written the entire frame including trailer/CRC; never NULL
    //  * buflen  available length in buf; if too small then this routine will fail (return 0)
    //  * fType_  frame type (without secure bit) in range ]FTS_NONE,FTS_INVALID_HIGH[ ie exclusive
    //  * seqNum_  least-significant 4 bits are 4 lsbs of frame sequence number
    //  * id_ / il_  ID bytes (and length) to go in the header; NULL means take ID from EEPROM
    //  * body / bl_  body data (and length)
    uint8_t encodeNonsecureSmallFrame(uint8_t *buf, uint8_t buflen,
                                        FrameType_Secureable fType_,
                                        uint8_t seqNum_,
                                        const uint8_t *id_, uint8_t il_,
                                        const uint8_t *body, uint8_t bl_);

    // Decode entire non-secure small frame from raw frame bytes support.
    // Returns the total number of bytes read for the frame
    // (including, and with a value one higher than the first 'fl' bytes).
    // Returns zero in case of error, eg because the CRC check failed.
    //
    // Typical workflow:
    //   * decode the header alone to extract the ID and frame type
    //   * use the frame header's bl and getBodyOffset() to get the body and body length
    //
    // Parameters:
    //  * buf  buffer containing the entire frame including header and trailer; never NULL
    //  * buflen  available length in buf; if too small then this routine will fail (return 0)
    //  * sfh  decoded frame header; never NULL
    uint8_t decodeNonsecureSmallFrameRaw(const SecurableFrameHeader *sfh,
                                         const uint8_t *buf, uint8_t buflen);

//        // Round up to next 16 multiple, eg for encryption that works in fixed-size blocks for input [0,240].
//        // Eg 0 -> 0, 1 -> 16, ... 16 -> 16, 17 -> 32 ...
//        // Undefined for values above 240.
//        uint8_t roundUpTo16s(uint8_t s) { return((s + 15) & 0xf0); }

    // Pads plain-text in place prior to encryption with 32-byte fixed length padded output.
    // Simple method that allows unpadding at receiver, does padding in place.
    // Padded size is (ENC_BODY_SMALL_FIXED_CTEXT_SIZE) 32, maximum unpadded size is 31.
    // All padding bytes after input text up to final byte are zero.
    // Final byte gives number of zero bytes of padding added from plain-text to final byte itself [0,31].
    // Returns padded size in bytes (32), or zero in case of error.
    //
    // Parameters:
    //  * buf  buffer containing the plain-text; must be >= 32 bytes, never NULL
    //  * datalen  unpadded data size at start of buf; if too large (>31) then this routine will fail (return 0)
    uint8_t addPaddingTo32BTrailing0sAndPadCount(uint8_t *buf, uint8_t datalen);

    // Unpads plain-text in place prior to encryption with 32-byte fixed length padded output.
    // Reverses/validates padding applied by addPaddingTo32BTrailing0sAndPadCount().
    // Returns unpadded data length (at start of buffer) or 0xff in case of error.
    //
    // Parameters:
    //  * buf  buffer containing the plain-text; must be >= 32 bytes, never NULL
    //
    // NOTE: mqy not check that all padding bytes are actually zero.
    uint8_t removePaddingTo32BTrailing0sAndPadCount(const uint8_t *buf);


    // Signature of pointer to basic fixed-size text encryption/authentication function.
    // (Suitable for type 'O' valve/sensor small frame for example.)
    // Can be fulfilled by AES-128-GCM for example
    // where:
    //   * textSize is 32 (or zero if plaintext is NULL)
    //   * keySize is 16
    //   * nonceSize is 12
    //   * tagSize is 16
    // The plain-text (and identical cipher-text) size is picked to be
    // a multiple of the cipher's block size, or zero,
    // which implies likely requirement for padding of the plain text.
    // Note that the authenticated text size is not fixed, ie is zero or more bytes.
    // Returns true on success, false on failure.
    typedef bool (*fixed32BTextSize12BNonce16BTagSimpleEnc_ptr_t)(void *state,
            const uint8_t *key, const uint8_t *iv,
            const uint8_t *authtext, uint8_t authtextSize,
            const uint8_t *plaintext,
            uint8_t *ciphertextOut, uint8_t *tagOut);

    // Signature of pointer to basic fixed-size text decryption/authentication function.
    // (Suitable for type 'O' valve/sensor small frame for example.)
    // Can be fulfilled by AES-128-GCM for example
    // where:
    //   * textSize is 32 (or zero if ciphertext is NULL)
    //   * keySize is 16
    //   * nonceSize is 12
    //   * tagSize is 16
    // The plain-text (and identical cipher-text) size is picked to be
    // a multiple of the cipher's block size, or zero,
    // which implies likely requirement for padding of the plain text.
    // Note that the authenticated text size is not fixed, ie is zero or more bytes.
    // Decrypts/authenticates the output of a fixed32BTextSize12BNonce16BTagSimpleEnc_ptr_t function.)
    // Returns true on success, false on failure.
    typedef bool (*fixed32BTextSize12BNonce16BTagSimpleDec_ptr_t)(void *state,
            const uint8_t *key, const uint8_t *iv,
            const uint8_t *authtext, uint8_t authtextSize,
            const uint8_t *ciphertext, const uint8_t *tag,
            uint8_t *plaintextOut);


    // NULL basic fixed-size text 'encryption' function.
    // DOES NOT ENCRYPT OR AUTHENTICATE SO DO NOT USE IN PRODUCTION SYSTEMS.
    // Emulates some aspects of the process to test real implementations against,
    // and that some possible gross errors in the use of the crypto are absent.
    // Returns true on success, false on failure.
    //
    // Does not use state so that pointer may be NULL but all others must be non-NULL except plaintext.
    // Copies the plaintext to the ciphertext, unless plaintext is NULL.
    // Copies the nonce/IV to the tag and pads with trailing zeros.
    // The key is ignored (though one must be supplied).
    bool fixed32BTextSize12BNonce16BTagSimpleEnc_NULL_IMPL(void *state,
            const uint8_t *key, const uint8_t *iv,
            const uint8_t *authtext, uint8_t authtextSize,
            const uint8_t *plaintext,
            uint8_t *ciphertextOut, uint8_t *tagOut);

    // NULL basic fixed-size text 'decryption' function.
    // DOES NOT DECRYPT OR AUTHENTICATE SO DO NOT USE IN PRODUCTION SYSTEMS.
    // Emulates some aspects of the process to test real implementations against,
    // and that some possible gross errors in the use of the crypto are absent.
    // Returns true on success, false on failure.
    //
    // Does not use state so that pointer may be NULL but all others must be non-NULL except ciphertext.
    // Undoes/checks fixed32BTextSize12BNonce16BTagSimpleEnc_NULL_IMPL().
    // Copies the ciphertext to the plaintext, unless ciphertext is NULL.
    // Verifies that the tag seems to have been constructed appropriately.
    bool fixed32BTextSize12BNonce16BTagSimpleDec_NULL_IMPL(void *state,
            const uint8_t *key, const uint8_t *iv,
            const uint8_t *authtext, uint8_t authtextSize,
            const uint8_t *ciphertext, const uint8_t *tag,
            uint8_t *plaintextOut);

    // Encode entire secure small frame from header params and body and crypto support.
    // This is a raw/partial impl that requires the IV/nonce to be supplied.
    // This uses fixed32BTextSize12BNonce16BTagSimpleEnc_ptr_t style encryption/authentication.
    // The matching decryption function should be used for decoding/verifying.
    // The crypto method may need to vary based on frame type,
    // and on negotiations between the participants in the communications.
    // Returns the total number of bytes written out for the frame
    // (including, and with a value one higher than the first 'fl' bytes).
    // Returns zero in case of error.
    // The supplied buffer may have to be up to 64 bytes long.
    //
    // Note that the sequence number is taken from the 4 least significant bits
    // of the message counter (at byte 6 in the nonce).
    //
    // Parameters:
    //  * buf  buffer to which is written the entire frame including trailer; never NULL
    //  * buflen  available length in buf; if too small then this routine will fail (return 0)
    //  * fType_  frame type (without secure bit) in range ]FTS_NONE,FTS_INVALID_HIGH[ ie exclusive
    //  * id_ / il_  ID bytes (and length) to go in the header; NULL means take ID from EEPROM
    //  * body / bl_  body data (and length), before padding/encryption, no larger than ENC_BODY_SMALL_FIXED_PTEXT_MAX_SIZE
    //  * iv  12-byte initialisation vector / nonce; never NULL
    //  * e  encryption function; never NULL
    //  * state  pointer to state for e, if required, else NULL
    //  * key  secret key; never NULL
    uint8_t encodeSecureSmallFrameRaw(uint8_t *buf, uint8_t buflen,
                                    FrameType_Secureable fType_,
                                    const uint8_t *id_, uint8_t il_,
                                    const uint8_t *body, uint8_t bl_,
                                    const uint8_t *iv,
                                    fixed32BTextSize12BNonce16BTagSimpleEnc_ptr_t e,
                                    void *state, const uint8_t *key);

    // Decode entire secure small frame from raw frame bytes and crypto support.
    // This is a raw/partial impl that requires the IV/nonce to be supplied.
    // This uses fixed32BTextSize12BNonce16BTagSimpleDec_ptr_t style encryption/authentication.
    // The matching encryption function should have been used for encoding this frame.
    // The crypto method may need to vary based on frame type,
    // and on negotiations between the participants in the communications.
    // Returns the total number of bytes read for the frame
    // (including, and with a value one higher than the first 'fl' bytes).
    // Returns zero in case of error, eg because authentication failed.
    //
    // Also checks (nominally dependent on frame type and/or trailing tag byte/type) that
    // the header sequence number lsbs matches the IV message counter 4 lsbs (in byte 11),
    // ie the sequence number is not arbitrary but is derived (redundantly) from the IV.
    // (MAY NEED FIXING eg message counter moved to last IV byte or dependent and above.)
    //
    // Typical workflow:
    //   * decode the header alone to extract the ID and frame type
    //   * use those to select a candidate key, construct an iv/nonce
    //   * call this routine with that decoded header and the full buffer
    //     to authenticate and decrypt the frame.
    //
    // Note extra checks to be done:
    //   * the incoming message counter must be strictly greater than
    //     the last last authenticated message from this ID
    //     to prevent replay attacks;
    //     is quick and can also be done early to save processing energy.
    //
    // Parameters:
    //  * buf  buffer containing the entire frame including header and trailer; never NULL
    //  * buflen  available length in buf; if too small then this routine will fail (return 0)
    //  * sfh  decoded frame header; never NULL
    //  * decryptedBodyOut  body, if any, will be decoded into this;
    //        can be NULL if no plaintext is expected/wanted
    //  * decryptedBodyOutBuflen  size of decodedBodyOut to decode in to;
    //        if too small the routine will exist with an error (0)
    //  * decryptedBodyOutSize  is set to the size of the decoded body in decodedBodyOut
    //  * iv  12-byte initialisation vector / nonce; never NULL
    //  * d  decryption function; never NULL
    //  * state  pointer to state for d, if required, else NULL
    //  * key  secret key; never NULL
    uint8_t decodeSecureSmallFrameRaw(const SecurableFrameHeader *sfh,
                                    const uint8_t *buf, uint8_t buflen,
                                    fixed32BTextSize12BNonce16BTagSimpleDec_ptr_t d,
                                    void *state, const uint8_t *key, const uint8_t *iv,
                                    uint8_t *decryptedBodyOut, uint8_t decryptedBodyOutBuflen, uint8_t &decryptedBodyOutSize);

    // As for decodeSecureSmallFrameRaw() but passed a candidate node/counterparty ID
    // derived from the frame ID in the incoming header,
    // plus possible other adjustments such has forcing bit values for reverse flows.
    // This routine constructs an IV from this expanded ID
    // (which must be at least length 6 for 'O' / 0x80 style enc/auth)
    // and other information in the header
    // and then returns the result of calling decodeSecureSmallFrameRaw().
    //
    // If several candidate nodes share the ID prefix in the frame header
    // (in the extreme case with a zero-length header ID for an anonymous frame)
    // then they may all have to be tested in turn until one succeeds.
    //
    // Generally a call to this should be done AFTER checking that
    // the aggregate RXed message counter is higher than for the last successful receive
    // (for this node and flow direction)
    // and after a success those message counters should be updated
    // (which may involve more than a simple increment)
    // to the new values to prevent replay attacks.
    //
    //   * adjID / adjIDLen  adjusted candidate ID (never NULL)
    //         and available length (must be >= 6)
    //         based on the received ID in (the already structurally validated) header
    uint8_t decodeSecureSmallFrameFromID(const SecurableFrameHeader *sfh,
                                    const uint8_t *buf, uint8_t buflen,
                                    fixed32BTextSize12BNonce16BTagSimpleDec_ptr_t d,
                                    const uint8_t *adjID, uint8_t adjIDLen,
                                    void *state, const uint8_t *key,
                                    uint8_t *decryptedBodyOut, uint8_t decryptedBodyOutBuflen, uint8_t &decryptedBodyOutSize);

    // Fill in 12-byte IV for 'O'-style (0x80) AESGCM security for a frame to TX.
    // This uses the local node ID as-is for the first 6 bytes.
    // This uses and increments the primary message counter for the last 6 bytes.
    // Returns true on success, false on failure eg due to message counter generation failure.
    bool compute12ByteIDAndCounterIVForTX(uint8_t *ivBuf);

    // Get primary (semi-persistent) message counter for TX from an OpenTRV leaf under its own ID.
    // This counter increases monotonically
    // (and so may provide a sequence number)
    // and is designed never to repeat a value
    // which is very important for AES-GCM in particular
    // as reuse of an IV (that includes this counter)
    // badly undermines security of particular key.
    // This counter may be shared across TXes with multiple keys if need be,
    // though would normally we only associated with one key.
    // This counter can can be reset if associated with entirely new keys.
    // The top 3 of the 6 bytes of the counter are persisted in non-volatile storage
    // and incremented after a reboot/restart
    // and if the lower 3 bytes overflow into them.
    // Some of the lest significant bits of the lower three (ephemeral) bytes
    // may be initialised with entropy over a restart
    // to help make 'cracking' the key harder
    // and to reduce the chance of reuse of IVs
    // even in the face of hardware or software error.
    // When this counter reaches 0xffffffffffff then no more messages can be sent
    // until new keys are shared and the counter is reset.
    static const uint8_t primaryPeristentTXMessageCounterBytes = 6;
    // Fills the supplied 6-byte array with the monotonically-increasing primary TX counter.
    // Returns true on success; false on failure for example because the counter has reached its maximum value.
    // Highest-index bytes in the array increment fastest.
    bool getPrimarySecure6BytePersistentTXMessageCounter(uint8_t *buf);


    // CONVENIENCE/BOILERPLATE METHODS

    // Create non-secure Alive / beacon (FTS_ALIVE) frame with an empty body.
    // Returns number of bytes written to buffer, or 0 in case of error.
    // Note that the frame will be 5 + ID-length (up to maxIDLength) bytes,
    // so the buffer must be large enough to accommodate that.
    //  * buf  buffer to which is written the entire frame including trailer; never NULL
    //  * buflen  available length in buf; if too small then this routine will fail (return 0)
    //  * seqNum_  least-significant 4 bits are 4 lsbs of frame sequence number
    //  * id_ / il_  ID bytes (and length) to go in the header; NULL means take ID from EEPROM
    static const uint8_t generateNonsecureBeaconMaxBufSize = 5 + SecurableFrameHeader::maxIDLength;
    uint8_t generateNonsecureBeacon(uint8_t *buf, uint8_t buflen,
                                    const uint8_t seqNum_,
                                    const uint8_t *id_, uint8_t il_);

    // Create secure Alive / beacon (FTS_ALIVE) frame with an empty body.
    // Returns number of bytes written to buffer, or 0 in case of error.
    // Note that the frame will be 27 + ID-length (up to maxIDLength) bytes,
    // so the buffer must be large enough to accommodate that.
    //  * buf  buffer to which is written the entire frame including trailer; never NULL
    //  * buflen  available length in buf; if too small then this routine will fail (return 0)
    //  * id_ / il_  ID bytes (and length) to go in the header; NULL means take ID from EEPROM
    //  * iv  12-byte initialisation vector / nonce; never NULL
    //  * key  16-byte secret key; never NULL
    // NOTE: this version requires the IV to be supplied and the transmitted ID length to chosen.
    static const uint8_t generateSecureBeaconMaxBufSize = 27 + SecurableFrameHeader::maxIDLength;
    uint8_t generateSecureBeaconRaw(uint8_t *buf, uint8_t buflen,
                                    const uint8_t *id_, uint8_t il_,
                                    const uint8_t *const iv,
                                    const fixed32BTextSize12BNonce16BTagSimpleEnc_ptr_t e,
                                    void *state, const uint8_t *key);

    // Create secure Alive / beacon (FTS_ALIVE) frame with an empty body for transmission.
    // Returns number of bytes written to buffer, or 0 in case of error.
    // The IV is constructed from the node ID and the primary TX message counter.
    // Note that the frame will be 27 + ID-length (up to maxIDLength) bytes,
    // so the buffer must be large enough to accommodate that.
    //  * buf  buffer to which is written the entire frame including trailer; never NULL
    //  * buflen  available length in buf; if too small then this routine will fail (return 0)
    //  * il_  ID length for the header; ID comes from EEPROM
    //  * key  16-byte secret key; never NULL
    uint8_t generateSecureBeaconRawForTX(uint8_t *buf, uint8_t buflen,
                                    uint8_t il_,
                                    fixed32BTextSize12BNonce16BTagSimpleEnc_ptr_t e,
                                    void *state, const uint8_t *key);

    }


/* LIBRARY INTERDEPENDENCY POLICY FOR CRYPTO AND SECURE FRAMES

DHD20160106

I have been deciding how best to get at the encryption needed for secure frame support in
OTRadioLink/BASELIB without making the OTAESGCM and OTRadioLink libraries interdependent.

In particular I want to keep OTAESGCM as lightweight as possible and in no way dependent
on our V0p2 hardware support for example.

I also don’t want to force occasional developers against V0P2 code to load up lots of code
and libs that they may not even need (eg OTAESGCM) in some kind of DLL hell equivalent.

I propose to require pointers to enc/dec routines with the right signature to be made available
at run-time to the OTRadioLink frame RX/TX support routines, which means that only the top level
code that needs the secure frame functionality need link in the OTAESGCM lib, and other apps
get no dependency.  (Note, I’m relying on C++ type safety on signatures here ideally,
to completely minimise mutual dependencies, though there’s still the issue of retained/opaque
state to deal with, etc, etc.)

It also means that different enc/auth mechanisms can be selected at run-time or compile-time.
 */



#endif<|MERGE_RESOLUTION|>--- conflicted
+++ resolved
@@ -109,15 +109,9 @@
     const static uint8_t ENC_BODY_SMALL_FIXED_PTEXT_MAX_SIZE =
         ENC_BODY_SMALL_FIXED_CTEXT_SIZE - 1;
 
-<<<<<<< HEAD
-    // Standard length of ID to transmit in a secure frame (with body data).
+    // Standard length of ID to transmit in a secure frame.
     // Long enough to make risk of non-unique prefixes very small even for large deployments.
     // Short enough to produce an encrypted frame shorter than the maximum permitted.
-=======
-    // Standard length of ID to transmit for secure frame (with body data).
-    // Long enough to make risk of non-unique prefixes small.
-    // Short enough to produce encrypted frame shorter than the maximum permitted.
->>>>>>> 36109bc3
     const static uint8_t ENC_BODY_DEFAULT_ID_BYTES = 4;
 
     // Logical header for the secureable frame format.
