/*
The OpenTRV project licenses this file to you
under the Apache Licence, Version 2.0 (the "Licence");
you may not use this file except in compliance
with the Licence. You may obtain a copy of the Licence at

http://www.apache.org/licenses/LICENSE-2.0

Unless required by applicable law or agreed to in writing,
software distributed under the Licence is distributed on an
"AS IS" BASIS, WITHOUT WARRANTIES OR CONDITIONS OF ANY
KIND, either express or implied. See the Licence for the
specific language governing permissions and limitations
under the Licence.

Author(s) / Copyright (s): Damon Hart-Davis 2015--2016
*/

/*
 * Radio message secureable frame types and related information.
 *
 * Based on 2015Q4 spec and successors:
 *     http://www.earth.org.uk/OpenTRV/stds/network/20151203-DRAFT-SecureBasicFrame.txt
 *     https://raw.githubusercontent.com/DamonHD/OpenTRV/master/standards/protocol/IoTCommsFrameFormat/SecureBasicFrame-*.txt
 */

#ifndef ARDUINO_LIB_OTRADIOLINK_SECUREABLEFRAMETYPE_H
#define ARDUINO_LIB_OTRADIOLINK_SECUREABLEFRAMETYPE_H

#include <stdint.h>
#include <OTV0p2Base.h>


namespace OTRadioLink
    {


    // Secureable (V0p2) messages.
    //
    // Based on 2015Q4 spec and successors:
    //     http://www.earth.org.uk/OpenTRV/stds/network/20151203-DRAFT-SecureBasicFrame.txt
    //     https://raw.githubusercontent.com/DamonHD/OpenTRV/master/standards/protocol/IoTCommsFrameFormat/SecureBasicFrame-V0.1-201601.txt
    //
    // This is primarily intended for local wireless communications
    // between sensors/actuators and a local hub/concentrator,
    // but should be robust enough to traverse public WANs in some circumstances.
    //
    // This can be used in a lightweight non-secure form,
    // or in a secured form,
    // with the security nominally including authentication and encryption,
    // with algorithms and parameters agreed in advance between leaf and hub,
    // and possibly varying by message type.
    // The initial supported auth/enc crypto mechanism (as of 2015Q4)
    // is AES-GCM with 128-bit pre-shared keys (and pre-shared IDs).
    //
    // The leading byte received indicates the length of frame that follows,
    // with the following byte indicating the frame type.
    // The leading frame-length byte allows efficient packet RX with many low-end radios.
    //
    // Frame types of 32/0x20 or above are reserved to OpenTRV to define.
    // Frame types < 32/0x20 (ignoring secure bit) are defined as
    // local-use-only and may be defined and used privately
    // (within a local radio network ~100m max or local wired network)
    // for any reasonable purpose providing use is generally consistent with
    // the rest of the protocol,
    // and providing that frames are not allowed to escape the local network.
    enum FrameType_Secureable
        {
        // No message should be type 0x00/0x01 (nor 0x7f/0xff).
        FTS_NONE                        = 0,
        FTS_INVALID_HIGH                = 0x7f,

        // Frame types < 32/0x20 (ignoring secure bit) are defined as local-use-only.
        FTS_MAX_LOCAL_TYPE              = 31,
        // Frame types of 32/0x20 or above are reserved to OpenTRV to define.
        FTS_MIN_PUBLIC_TYPE             = 32,

        // "I'm alive" / beacon message generally with empty (zero-length) message body.
        // Uses same crypto algorithm as 'O' frame type when secure.
        // This message can be sent asynchronously,
        // or after a short randomised delay in response to a broadcast liveness query.
        // ID should usually not be zero length (or any non-unique prefix)
        // as the computational burden on the receiver could be large.
        //
        // When received by a leaf node it identifies itself physically if possible,
        // eg through any local UI such as flashing lights or tactile actuators,
        // for example to help a field technician ID a device and verify comms.
        // Devices may refuse to do this (or limit their response)
        // for a number of reasons including minimising the scope for misuse.
        FTS_ALIVE                       = '!',

        // OpenTRV basic valve/sensor leaf-to-hub frame (secure if high-bit set).
        FTS_BasicSensorOrValve          = 'O', // 0x4f
        };

    // A high bit set (0x80) in the type indicates the secure message format variant.
    // The frame type is part of the authenticated data.
    const static uint8_t SECUREABLE_FRAME_TYPE_SEC_FLAG = 0x80;

    // For most small frames generally the maximum encrypted body size is 32.
    // That represents ~50% of the potential payload of a small (~63) byte frame.
    // Always padding to that size is simple and makes traffic analysis harder.
    // More sophisticated padding schemes are allowed to pad to smaller than 32,
    // eg to 16 bytes for 16-byte-block encryption mechanisms,
    // to conserve bandwidth.
    const static uint8_t ENC_BODY_SMALL_FIXED_CTEXT_SIZE = 32;

    // For fixed-size default encrypted bodies the maximum plaintext size is one less.
    const static uint8_t ENC_BODY_SMALL_FIXED_PTEXT_MAX_SIZE =
        ENC_BODY_SMALL_FIXED_CTEXT_SIZE - 1;

    // Standard length of ID to transmit in a secure frame.
    // Long enough to make risk of non-unique prefixes very small even for large deployments.
    // Short enough to produce an encrypted frame shorter than the maximum permitted.
    const static uint8_t ENC_BODY_DEFAULT_ID_BYTES = 4;

    // Logical header for the secureable frame format.
    // Intended to be efficient to hold and work with in memory
    // and to convert to and from wire format.
    // All of this header should be (in wire format) authenticated for secure frames.
    // Note: fl = hl-1 + bl + tl = 3+il + bl + tl
    //
    // Frame format excluding logical leading length (fl) byte:
    // +------+--------+-----------------+----+--------------------+------------------+
    // | type | seqidl | ID [0,15] bytes | bl | body [0,251] bytes | trailer 1+ bytes |
    // +------+--------+-----------------+----+--------------------+------------------+
    struct SecurableFrameHeader
        {
        // Create an instance as an invalid frame header ready to start with seqNum==0.
        // Make the frame length 0 (which is invalid).
        // Make the sequence number 0xf so that (pre-)incrementing will make it 0.
        // Make the ID length 0.
        SecurableFrameHeader() : fl(0), seqIl(0xf0) { }

        // Returns true if the frame header in this struct instance is invalid.
        // This is only reliable if all manipulation of struct content
        // is by the member functions.
        bool isInvalid() const { return(0 == fl); }

        // Minimum possible frame size is 4, excluding fl byte.
        // Minimal frame (excluding logical leading length fl byte) is:
        //   type, seq/idlen, zero-length ID, bl, zero-length body, 1-byte trailer.
        // +------+--------+----+----------------+
        // | type | seqidl | bl | 1-byte-trailer |
        // +------+--------+----+----------------+
        static const uint8_t minFrameSize = 4;

        // Maximum (small) frame size is 63, excluding fl byte.
        static const uint8_t maxSmallFrameSize = 63;
        // Frame length excluding/after this byte [0,63]; zero indicates an invalid frame.
        // Appears first on the wire to support radio hardware packet handling.
        //     fl = hl-1 + bl + tl = 3+il + bl + tl
        // where hl header length, bl body length, tl trailer length
        // Should usually be set last to leave header clearly invalid until complete.
        uint8_t fl;

        // Frame type nominally from FrameType_Secureable (bits 0-6, [1,126]).
        // Top bit indicates secure frame if 1/true.
        uint8_t fType;
        bool isSecure() const { return(0 != (0x80 & fType)); }

        // Frame sequence number mod 16 [0,15] (bits 4 to 7) and ID length [0,15] (bits 0-3).
        //
        // Sequence number increments from 0, wraps at 15;
        // increment is skipped for repeat TXes used for noise immunity.
        // If a counter is used as part of (eg) security IV/nonce
        // then these 4 bits may be its least significant bits.
        uint8_t seqIl;
        // Get frame sequence number mod 16 [0,15].
        uint8_t getSeq() const { return((seqIl >> 4) & 0xf); }
        // Get il (ID length) [0,15].
        uint8_t getIl() const { return(seqIl & 0xf); }

        // ID bytes (0 implies anonymous, 1 or 2 typical domestic, length il).
        //
        // This is the first il bytes of the leaf's (64-bit) full ID.
        // Thus this is typically the ID of the sending sensor/valve/etc,
        // but may under some circumstances (depending on message type)
        // be the ID of the target/recipient.
        //
        // Initial and 'small frame' implementations are limited to 8 bytes of ID
        const static uint8_t maxIDLength = 8;
        uint8_t id[maxIDLength];

        // Get header length including the leading frame-length byte.
        inline uint8_t getHl() const { return(4 + getIl()); }

        // Maximum small frame body size is maximum frame size minus 4, excluding fl byte.
        // This maximum size is only achieved with non-secure frames with zero-length ID.
        static const uint8_t maxSmallFrameBodySize = maxSmallFrameSize - 4;
        // Body length including any padding [0,251] but generally << 60.
        uint8_t bl;
        // Compute the offset of the body from the start of the frame starting with nominal fl byte.
        inline uint8_t getBodyOffset() const { return(getHl()); }

        // Compute tl (trailer length) [1,251]; must == 1 for insecure frame.
        // Other fields must be valid for this to return a valid answer.
        uint8_t getTl() const { return(fl - 3 - getIl() - bl); }
        // Compute the offset of the trailer from the start of the frame starting with nominal fl byte.
        uint8_t getTrailerOffset() const { return(4 + getIl() + bl); }


        // Check parameters for, and if valid then encode into the given buffer, the header for a small secureable frame.
        // The buffer starts with the fl frame length byte.
        //
        // Parameters:
        //  * buf  buffer to encode header to, of at least length buflen; never NULL
        //  * buflen  available length in buf; if too small for encoded header routine will fail (return 0)
        //  * secure_ true if this is to be a secure frame
        //  * fType_  frame type (without secure bit) in range ]FTS_NONE,FTS_INVALID_HIGH[ ie exclusive
        //  * seqNum_  least-significant 4 bits are 4 lsbs of frame sequence number
        //  * il_  ID length in bytes at most 8 (could be 15 for non-small frames)
        //  * id_  source of ID bytes, at least il_ long; NULL means fill from EEPROM
        //  * bl_  body length in bytes [0,251] at most
        //  * tl_  trailer length [1,251[ at most, always == 1 for non-secure frame
        //
        // This does not permit encoding of frames with more than 64 bytes (ie 'small' frames only).
        // This does not deal with encoding the body or the trailer.
        // Having validated the parameters they are copied into the structure
        // and then into the supplied buffer, returning the number of bytes written.
        //
        // Performs as many as possible of the 'Quick Integrity Checks' from the spec, eg SecureBasicFrame-V0.1-201601.txt
        //  1) fl >= 4 (type, seq/il, bl, trailer bytes)
        //  2) fl may be further constrained by system limits, typically to <= 63
        //  3) type (the first frame byte) is never 0x00, 0x80, 0x7f, 0xff.
        //  4) il <= 8 for initial implementations (internal node ID is 8 bytes)
        //  5) il <= fl - 4 (ID length; minimum of 4 bytes of other overhead)
        //  6) bl <= fl - 4 - il (body length; minimum of 4 bytes of other overhead)
        //  7) NOT DONE: the final frame byte (the final trailer byte) is never 0x00 nor 0xff
        //  8) tl == 1 for non-secure, tl >= 1 for secure (tl = fl - 3 - il - bl)
        // Note: fl = hl-1 + bl + tl = 3+il + bl + tl
        //
        // (If the parameters are invalid or the buffer too small, 0 is returned to indicate an error.)
        // The fl byte in the structure is set to the frame length, else 0 in case of any error.
        // Returns number of bytes of encoded header excluding nominally-leading fl length byte; 0 in case of error.
        uint8_t checkAndEncodeSmallFrameHeader(uint8_t *buf, uint8_t buflen,
                                               bool secure_, FrameType_Secureable fType_,
                                               uint8_t seqNum_,
                                               const uint8_t *id_, uint8_t il_,
                                               uint8_t bl_,
                                               uint8_t tl_);

        // Decode header and check parameters/validity for inbound short secureable frame.
        // The buffer starts with the fl frame length byte.
        //
        // Parameters:
        //  * buf  buffer to decode header from, of at least length buflen; never NULL
        //  * buflen  available length in buf; if too small for encoded header routine will fail (return 0)
        //
        // Performs as many as possible of the 'Quick Integrity Checks' from the spec, eg SecureBasicFrame-V0.1-201601.txt
        //  1) fl >= 4 (type, seq/il, bl, trailer bytes)
        //  2) fl may be further constrained by system limits, typically to <= 63
        //  3) type (the first frame byte) is never 0x00, 0x80, 0x7f, 0xff.
        //  4) il <= 8 for initial implementations (internal node ID is 8 bytes)
        //  5) il <= fl - 4 (ID length; minimum of 4 bytes of other overhead)
        //  6) bl <= fl - 4 - il (body length; minimum of 4 bytes of other overhead)
        //  7) the final frame byte (the final trailer byte) is never 0x00 nor 0xff (if whole frame available)
        //  8) tl == 1 for non-secure, tl >= 1 for secure (tl = fl - 3 - il - bl)
        // Note: fl = hl-1 + bl + tl = 3+il + bl + tl
        //
        // (If the header is invalid or the buffer too small, 0 is returned to indicate an error.)
        // The fl byte in the structure is set to the frame length, else 0 in case of any error.
        // Returns number of bytes of decoded header including nominally-leading fl length byte; 0 in case of error.
        uint8_t checkAndDecodeSmallFrameHeader(const uint8_t *buf, uint8_t buflen);

        // Compute and return CRC for non-secure frames; 0 indicates an error.
        // This is the value that should be at getTrailerOffset() / offset fl.
        // Can be called after checkAndEncodeSmallFrameHeader() or checkAndDecodeSmallFrameHeader()
        // to compute the correct CRC value;
        // the equality check (on decode) or write (on encode) will then need to be done.
        // Note that the body must already be in place in the buffer.
        //
        // Parameters:
        //  * buf  buffer containing the entire frame except trailer/CRC; never NULL
        //  * buflen  available length in buf; if too small then this routine will fail (return 0)
        uint8_t computeNonSecureFrameCRC(const uint8_t *buf, uint8_t buflen) const;
        };



    // Compose (encode) entire non-secure small frame from header params, body and CRC trailer.
    // Returns the total number of bytes written out for the frame
    // (including, and with a value one higher than the first 'fl' bytes).
    // Returns zero in case of error.
    // The supplied buffer may have to be up to 64 bytes long.
    //
    // Parameters:
    //  * buf  buffer to which is written the entire frame including trailer/CRC; never NULL
    //  * buflen  available length in buf; if too small then this routine will fail (return 0)
    //  * fType_  frame type (without secure bit) in range ]FTS_NONE,FTS_INVALID_HIGH[ ie exclusive
    //  * seqNum_  least-significant 4 bits are 4 lsbs of frame sequence number
    //  * id_ / il_  ID bytes (and length) to go in the header; NULL means take ID from EEPROM
    //  * body / bl_  body data (and length)
    uint8_t encodeNonsecureSmallFrame(uint8_t *buf, uint8_t buflen,
                                        FrameType_Secureable fType_,
                                        uint8_t seqNum_,
                                        const uint8_t *id_, uint8_t il_,
                                        const uint8_t *body, uint8_t bl_);

    // Decode entire non-secure small frame from raw frame bytes support.
    // Returns the total number of bytes read for the frame
    // (including, and with a value one higher than the first 'fl' bytes).
    // Returns zero in case of error, eg because the CRC check failed.
    //
    // Typical workflow:
    //   * decode the header alone to extract the ID and frame type
    //   * use the frame header's bl and getBodyOffset() to get the body and body length
    //
    // Parameters:
    //  * buf  buffer containing the entire frame including header and trailer; never NULL
    //  * buflen  available length in buf; if too small then this routine will fail (return 0)
    //  * sfh  decoded frame header; never NULL
    uint8_t decodeNonsecureSmallFrameRaw(const SecurableFrameHeader *sfh,
                                         const uint8_t *buf, uint8_t buflen);

//        // Round up to next 16 multiple, eg for encryption that works in fixed-size blocks for input [0,240].
//        // Eg 0 -> 0, 1 -> 16, ... 16 -> 16, 17 -> 32 ...
//        // Undefined for values above 240.
//        uint8_t roundUpTo16s(uint8_t s) { return((s + 15) & 0xf0); }

    // Pads plain-text in place prior to encryption with 32-byte fixed length padded output.
    // Simple method that allows unpadding at receiver, does padding in place.
    // Padded size is (ENC_BODY_SMALL_FIXED_CTEXT_SIZE) 32, maximum unpadded size is 31.
    // All padding bytes after input text up to final byte are zero.
    // Final byte gives number of zero bytes of padding added from plain-text to final byte itself [0,31].
    // Returns padded size in bytes (32), or zero in case of error.
    //
    // Parameters:
    //  * buf  buffer containing the plain-text; must be >= 32 bytes, never NULL
    //  * datalen  unpadded data size at start of buf; if too large (>31) then this routine will fail (return 0)
    uint8_t addPaddingTo32BTrailing0sAndPadCount(uint8_t *buf, uint8_t datalen);

    // Unpads plain-text in place prior to encryption with 32-byte fixed length padded output.
    // Reverses/validates padding applied by addPaddingTo32BTrailing0sAndPadCount().
    // Returns unpadded data length (at start of buffer) or 0xff in case of error.
    //
    // Parameters:
    //  * buf  buffer containing the plain-text; must be >= 32 bytes, never NULL
    //
    // NOTE: mqy not check that all padding bytes are actually zero.
    uint8_t removePaddingTo32BTrailing0sAndPadCount(const uint8_t *buf);


    // Signature of pointer to basic fixed-size text encryption/authentication function.
    // (Suitable for type 'O' valve/sensor small frame for example.)
    // Can be fulfilled by AES-128-GCM for example
    // where:
    //   * textSize is 32 (or zero if plaintext is NULL)
    //   * keySize is 16
    //   * nonceSize is 12
    //   * tagSize is 16
    // The plain-text (and identical cipher-text) size is picked to be
    // a multiple of the cipher's block size, or zero,
    // which implies likely requirement for padding of the plain text.
    // Note that the authenticated text size is not fixed, ie is zero or more bytes.
    // Returns true on success, false on failure.
    typedef bool (*fixed32BTextSize12BNonce16BTagSimpleEnc_ptr_t)(void *state,
            const uint8_t *key, const uint8_t *iv,
            const uint8_t *authtext, uint8_t authtextSize,
            const uint8_t *plaintext,
            uint8_t *ciphertextOut, uint8_t *tagOut);

    // Signature of pointer to basic fixed-size text decryption/authentication function.
    // (Suitable for type 'O' valve/sensor small frame for example.)
    // Can be fulfilled by AES-128-GCM for example
    // where:
    //   * textSize is 32 (or zero if ciphertext is NULL)
    //   * keySize is 16
    //   * nonceSize is 12
    //   * tagSize is 16
    // The plain-text (and identical cipher-text) size is picked to be
    // a multiple of the cipher's block size, or zero,
    // which implies likely requirement for padding of the plain text.
    // Note that the authenticated text size is not fixed, ie is zero or more bytes.
    // Decrypts/authenticates the output of a fixed32BTextSize12BNonce16BTagSimpleEnc_ptr_t function.)
    // Returns true on success, false on failure.
    typedef bool (*fixed32BTextSize12BNonce16BTagSimpleDec_ptr_t)(void *state,
            const uint8_t *key, const uint8_t *iv,
            const uint8_t *authtext, uint8_t authtextSize,
            const uint8_t *ciphertext, const uint8_t *tag,
            uint8_t *plaintextOut);


    // NULL basic fixed-size text 'encryption' function.
    // DOES NOT ENCRYPT OR AUTHENTICATE SO DO NOT USE IN PRODUCTION SYSTEMS.
    // Emulates some aspects of the process to test real implementations against,
    // and that some possible gross errors in the use of the crypto are absent.
    // Returns true on success, false on failure.
    //
    // Does not use state so that pointer may be NULL but all others must be non-NULL except plaintext.
    // Copies the plaintext to the ciphertext, unless plaintext is NULL.
    // Copies the nonce/IV to the tag and pads with trailing zeros.
    // The key is ignored (though one must be supplied).
    bool fixed32BTextSize12BNonce16BTagSimpleEnc_NULL_IMPL(void *state,
            const uint8_t *key, const uint8_t *iv,
            const uint8_t *authtext, uint8_t authtextSize,
            const uint8_t *plaintext,
            uint8_t *ciphertextOut, uint8_t *tagOut);

    // NULL basic fixed-size text 'decryption' function.
    // DOES NOT DECRYPT OR AUTHENTICATE SO DO NOT USE IN PRODUCTION SYSTEMS.
    // Emulates some aspects of the process to test real implementations against,
    // and that some possible gross errors in the use of the crypto are absent.
    // Returns true on success, false on failure.
    //
    // Does not use state so that pointer may be NULL but all others must be non-NULL except ciphertext.
    // Undoes/checks fixed32BTextSize12BNonce16BTagSimpleEnc_NULL_IMPL().
    // Copies the ciphertext to the plaintext, unless ciphertext is NULL.
    // Verifies that the tag seems to have been constructed appropriately.
    bool fixed32BTextSize12BNonce16BTagSimpleDec_NULL_IMPL(void *state,
            const uint8_t *key, const uint8_t *iv,
            const uint8_t *authtext, uint8_t authtextSize,
            const uint8_t *ciphertext, const uint8_t *tag,
            uint8_t *plaintextOut);

    // Encode entire secure small frame from header params and body and crypto support.
    // This is a raw/partial impl that requires the IV/nonce to be supplied.
    // This uses fixed32BTextSize12BNonce16BTagSimpleEnc_ptr_t style encryption/authentication.
    // The matching decryption function should be used for decoding/verifying.
    // The crypto method may need to vary based on frame type,
    // and on negotiations between the participants in the communications.
    // Returns the total number of bytes written out for the frame
    // (including, and with a value one higher than the first 'fl' bytes).
    // Returns zero in case of error.
    // The supplied buffer may have to be up to 64 bytes long.
    //
    // Note that the sequence number is taken from the 4 least significant bits
    // of the message counter (at byte 6 in the nonce).
    //
    // Parameters:
    //  * buf  buffer to which is written the entire frame including trailer; never NULL
    //  * buflen  available length in buf; if too small then this routine will fail (return 0)
    //  * fType_  frame type (without secure bit) in range ]FTS_NONE,FTS_INVALID_HIGH[ ie exclusive
    //  * id_ / il_  ID bytes (and length) to go in the header; NULL means take ID from EEPROM
    //  * body / bl_  body data (and length), before padding/encryption, no larger than ENC_BODY_SMALL_FIXED_PTEXT_MAX_SIZE
    //  * iv  12-byte initialisation vector / nonce; never NULL
    //  * e  encryption function; never NULL
    //  * state  pointer to state for e, if required, else NULL
    //  * key  secret key; never NULL
    uint8_t encodeSecureSmallFrameRaw(uint8_t *buf, uint8_t buflen,
                                    FrameType_Secureable fType_,
                                    const uint8_t *id_, uint8_t il_,
                                    const uint8_t *body, uint8_t bl_,
                                    const uint8_t *iv,
                                    fixed32BTextSize12BNonce16BTagSimpleEnc_ptr_t e,
                                    void *state, const uint8_t *key);

    // Decode entire secure small frame from raw frame bytes and crypto support.
    // This is a raw/partial impl that requires the IV/nonce to be supplied.
    // This uses fixed32BTextSize12BNonce16BTagSimpleDec_ptr_t style encryption/authentication.
    // The matching encryption function should have been used for encoding this frame.
    // The crypto method may need to vary based on frame type,
    // and on negotiations between the participants in the communications.
    // Returns the total number of bytes read for the frame
    // (including, and with a value one higher than the first 'fl' bytes).
    // Returns zero in case of error, eg because authentication failed.
    //
    // Also checks (nominally dependent on frame type and/or trailing tag byte/type) that
    // the header sequence number lsbs matches the IV message counter 4 lsbs (in byte 11),
    // ie the sequence number is not arbitrary but is derived (redundantly) from the IV.
    // (MAY NEED FIXING eg message counter moved to last IV byte or dependent and above.)
    //
    // Typical workflow:
    //   * decode the header alone to extract the ID and frame type
    //   * use those to select a candidate key, construct an iv/nonce
    //   * call this routine with that decoded header and the full buffer
    //     to authenticate and decrypt the frame.
    //
    // Note extra checks to be done:
    //   * the incoming message counter must be strictly greater than
    //     the last last authenticated message from this ID
    //     to prevent replay attacks;
    //     is quick and can also be done early to save processing energy.
    //
    // Parameters:
    //  * buf  buffer containing the entire frame including header and trailer; never NULL
    //  * buflen  available length in buf; if too small then this routine will fail (return 0)
    //  * sfh  decoded frame header; never NULL
    //  * decryptedBodyOut  body, if any, will be decoded into this;
    //        can be NULL if no plaintext is expected/wanted
    //  * decryptedBodyOutBuflen  size of decodedBodyOut to decode in to;
    //        if too small the routine will exist with an error (0)
    //  * decryptedBodyOutSize  is set to the size of the decoded body in decodedBodyOut
    //  * iv  12-byte initialisation vector / nonce; never NULL
    //  * d  decryption function; never NULL
    //  * state  pointer to state for d, if required, else NULL
    //  * key  secret key; never NULL
    uint8_t decodeSecureSmallFrameRaw(const SecurableFrameHeader *sfh,
                                    const uint8_t *buf, uint8_t buflen,
                                    fixed32BTextSize12BNonce16BTagSimpleDec_ptr_t d,
                                    void *state, const uint8_t *key, const uint8_t *iv,
                                    uint8_t *decryptedBodyOut, uint8_t decryptedBodyOutBuflen, uint8_t &decryptedBodyOutSize);

    // As for decodeSecureSmallFrameRaw() but passed a candidate node/counterparty ID
    // derived from the frame ID in the incoming header,
    // plus possible other adjustments such has forcing bit values for reverse flows.
    // This routine constructs an IV from this expanded ID
    // (which must be at least length 6 for 'O' / 0x80 style enc/auth)
    // and other information in the header
    // and then returns the result of calling decodeSecureSmallFrameRaw().
    //
    // If several candidate nodes share the ID prefix in the frame header
    // (in the extreme case with a zero-length header ID for an anonymous frame)
    // then they may all have to be tested in turn until one succeeds.
    //
    // Generally a call to this should be done AFTER checking that
    // the aggregate RXed message counter is higher than for the last successful receive
    // (for this node and flow direction)
    // and after a success those message counters should be updated
    // (which may involve more than a simple increment)
    // to the new values to prevent replay attacks.
    //
    //   * adjID / adjIDLen  adjusted candidate ID (never NULL)
    //         and available length (must be >= 6)
    //         based on the received ID in (the already structurally validated) header
    uint8_t decodeSecureSmallFrameFromID(const SecurableFrameHeader *sfh,
                                    const uint8_t *buf, uint8_t buflen,
                                    fixed32BTextSize12BNonce16BTagSimpleDec_ptr_t d,
                                    const uint8_t *adjID, uint8_t adjIDLen,
                                    void *state, const uint8_t *key,
                                    uint8_t *decryptedBodyOut, uint8_t decryptedBodyOutBuflen, uint8_t &decryptedBodyOutSize);

    // Note that the message counter is designed both to:
<<<<<<< HEAD
    //  a) prevent reuse of IVs, which can fatally weaken the cipher,
    //  b) avoid replay attacks.
    //
    // The implementation on both TX and RX sides should:
    //  a) allow nominally 10 years' life from the EEPROM (assuming 100,000 full write operations per byte),
    //  b) be resistant to (for example) deliberate power-cycling during update,
=======
    //  a) prevent reuse of IVs, which can fatally weaken the cipher
    //  b) avoid replay attacks.
    //
    // The implementation on both TX and RX sides should:
    //  a) allow nominally 10 years life from the EEPROM (assumed 100,000 full write operations per byte)
    //  b) be resistant to (for example) deliberate power-cycling during update
>>>>>>> 8f46bf4f
    //  c) random EEPROM byte failures.
    //
    // Load the raw form of the persistent reboot/restart message counter from EEPROM into the supplied array.
    // Deals with inversion, but does not interpret the data or check CRCs etc.
    // Separates the EEPROM access from the data interpretation to simplify unit testing.
    // Buffer must be VOP2BASE_EE_LEN_PERSISTENT_MSG_RESTART_CTR bytes long.
    // Not ISR-safe.
    void loadRaw3BytePersistentTXRestartCounterFromEEPROM(uint8_t *loadBuf);
    // Interpret RAM copy of persistent reboot/restart message counter, ie 3 MSBs of message counter; returns false on failure.
    // Combines results from primary and secondary as appropriate,
    // for example to recover from message counter corruption due to a failure during write.
    // TODO: should still do more to (for example) rewrite failed copy for resilience against multiple write failures.
    // Deals with inversion and checksum checking.
    // Input buffer (loadBuf) must be VOP2BASE_EE_LEN_PERSISTENT_MSG_RESTART_CTR bytes long.
    // Output buffer (buf) must be 3 bytes long.
    // Will report failure when count is all 0xff values.
    static const uint8_t primaryPeristentTXMessageRestartCounterBytes = 3;
    bool read3BytePersistentTXRestartCounter(const uint8_t *loadBuf, uint8_t *buf);
    // Increment RAM copy of persistent reboot/restart message counter; returns false on failure.
    // Will refuse to increment such that the top byte overflows, ie when already at 0xff.
    // Updates the CRC.
    // Input/output buffer (loadBuf) must be VOP2BASE_EE_LEN_PERSISTENT_MSG_RESTART_CTR bytes long.
    bool increment3BytePersistentTXRestartCounter(uint8_t *loadBuf);
    // Get the 3 bytes of persistent reboot/restart message counter, ie 3 MSBs of message counter; returns false on failure.
    // Combines results from primary and secondary as appropriate.
    // Deals with inversion and checksum checking.
    // Output buffer (buf) must be 3 bytes long.
    bool get3BytePersistentTXRestartCounter(uint8_t *buf);

    // Reset the persistent reboot/restart message counter in EEPROM; returns false on failure.
    // TO BE USED WITH EXTREME CAUTION: reusing the message counts and resulting IVs
    // destroys the security of the cipher.
    // Probably only sensible to call this when changing either the ID or the key (or both).
    // This can reset the restart counter to all zeros (erasing the underlying EEPROM bytes),
    // or (default) reset only the most significant bits to zero (preserving device life)
    // but inject entropy into the least significant bits to reduce risk value/IV reuse in error.
    // If called with false then interrupts should not be blocked to allow entropy gathering,
    // and counter is guaranteed to be non-zero.
    bool resetRaw3BytePersistentTXRestartCounterInEEPROM(bool allZeros = false);
    // Increment EEPROM copy of persistent reboot/restart message counter; returns false on failure.
    // Will refuse to increment such that the top byte overflows, ie when already at 0xff.
    // TO BE USED WITH EXTREME CAUTION: calling this unnecessarily will shorten life before needing to change ID/key.
    bool increment3BytePersistentTXRestartCounter();

    // Get primary (semi-persistent) message counter for TX from an OpenTRV leaf under its own ID.
    // This counter increases monotonically
    // (and so may provide a sequence number)
    // and is designed never to repeat a value
    // which is very important for AES-GCM in particular
    // as reuse of an IV (that includes this counter)
    // badly undermines security of particular key.
    // This counter may be shared across TXes with multiple keys if need be,
    // though would normally we only associated with one key.
    // This counter can can be reset if associated with entirely new keys.
    // The top 3 of the 6 bytes of the counter are persisted in non-volatile storage
    // and incremented after a reboot/restart
    // and if the lower 3 bytes overflow into them.
    // Some of the lest significant bits of the lower three (ephemeral) bytes
    // may be initialised with entropy over a restart
    // to help make 'cracking' the key harder
    // and to reduce the chance of reuse of IVs
    // even in the face of hardware or software error.
    // When this counter reaches 0xffffffffffff then no more messages can be sent
    // until new keys are shared and the counter is reset.
    static const uint8_t primaryPeristentTXMessageCounterBytes = 6;
    // Fills the supplied 6-byte array with the monotonically-increasing primary TX counter.
    // Returns true on success; false on failure for example because the counter has reached its maximum value.
    // Highest-index bytes in the array increment fastest.
    // Not ISR-safe.
    bool getPrimarySecure6BytePersistentTXMessageCounter(uint8_t *buf);

    // Fill in 12-byte IV for 'O'-style (0x80) AESGCM security for a frame to TX.
    // This uses the local node ID as-is for the first 6 bytes.
    // This uses and increments the primary message counter for the last 6 bytes.
    // Returns true on success, false on failure eg due to message counter generation failure.
    bool compute12ByteIDAndCounterIVForTX(uint8_t *ivBuf);


    // CONVENIENCE/BOILERPLATE METHODS

    // Create non-secure Alive / beacon (FTS_ALIVE) frame with an empty body.
    // Returns number of bytes written to buffer, or 0 in case of error.
    // Note that the frame will be 5 + ID-length (up to maxIDLength) bytes,
    // so the buffer must be large enough to accommodate that.
    //  * buf  buffer to which is written the entire frame including trailer; never NULL
    //  * buflen  available length in buf; if too small then this routine will fail (return 0)
    //  * seqNum_  least-significant 4 bits are 4 lsbs of frame sequence number
    //  * id_ / il_  ID bytes (and length) to go in the header; NULL means take ID from EEPROM
    static const uint8_t generateNonsecureBeaconMaxBufSize = 5 + SecurableFrameHeader::maxIDLength;
    uint8_t generateNonsecureBeacon(uint8_t *buf, uint8_t buflen,
                                    const uint8_t seqNum_,
                                    const uint8_t *id_, uint8_t il_);

    // Create secure Alive / beacon (FTS_ALIVE) frame with an empty body.
    // Returns number of bytes written to buffer, or 0 in case of error.
    // Note that the frame will be 27 + ID-length (up to maxIDLength) bytes,
    // so the buffer must be large enough to accommodate that.
    //  * buf  buffer to which is written the entire frame including trailer; never NULL
    //  * buflen  available length in buf; if too small then this routine will fail (return 0)
    //  * id_ / il_  ID bytes (and length) to go in the header; NULL means take ID from EEPROM
    //  * iv  12-byte initialisation vector / nonce; never NULL
    //  * key  16-byte secret key; never NULL
    // NOTE: this version requires the IV to be supplied and the transmitted ID length to chosen.
    static const uint8_t generateSecureBeaconMaxBufSize = 27 + SecurableFrameHeader::maxIDLength;
    uint8_t generateSecureBeaconRaw(uint8_t *buf, uint8_t buflen,
                                    const uint8_t *id_, uint8_t il_,
                                    const uint8_t *const iv,
                                    const fixed32BTextSize12BNonce16BTagSimpleEnc_ptr_t e,
                                    void *state, const uint8_t *key);

    // Create secure Alive / beacon (FTS_ALIVE) frame with an empty body for transmission.
    // Returns number of bytes written to buffer, or 0 in case of error.
    // The IV is constructed from the node ID and the primary TX message counter.
    // Note that the frame will be 27 + ID-length (up to maxIDLength) bytes,
    // so the buffer must be large enough to accommodate that.
    //  * buf  buffer to which is written the entire frame including trailer; never NULL
    //  * buflen  available length in buf; if too small then this routine will fail (return 0)
    //  * il_  ID length for the header; ID comes from EEPROM
    //  * key  16-byte secret key; never NULL
    uint8_t generateSecureBeaconRawForTX(uint8_t *buf, uint8_t buflen,
                                    uint8_t il_,
                                    fixed32BTextSize12BNonce16BTagSimpleEnc_ptr_t e,
                                    void *state, const uint8_t *key);

    // Create simple 'O' (FTS_BasicSensorOrValve) frame with an optional stats section for transmission.
    // Returns number of bytes written to buffer, or 0 in case of error.
    // The IV is constructed from the node ID and the primary TX message counter.
    // Note that the frame will be 27 + ID-length (up to maxIDLength) bytes,
    // so the buffer must be large enough to accommodate that.
    //  * buf  buffer to which is written the entire frame including trailer; never NULL
    //  * buflen  available length in buf; if too small then this routine will fail (return 0)
    //  * valvePC  percentage valve is open or 0x7f if no valve to report on
    //  * statsJSON  '\0'-terminated {} JSON stats, or NULL if none.
    //  * il_  ID length for the header; ID comes from EEPROM
    //  * key  16-byte secret key; never NULL
    uint8_t generateSecureOFrameRawForTX(uint8_t *buf, uint8_t buflen,
                                    uint8_t il_,
                                    uint8_t valvePC,
                                    const char *statsJSON,
                                    fixed32BTextSize12BNonce16BTagSimpleEnc_ptr_t e,
                                    void *state, const uint8_t *key);


    }


/* LIBRARY INTERDEPENDENCY POLICY FOR CRYPTO AND SECURE FRAMES

DHD20160106

I have been deciding how best to get at the encryption needed for secure frame support in
OTRadioLink/BASELIB without making the OTAESGCM and OTRadioLink libraries interdependent.

In particular I want to keep OTAESGCM as lightweight as possible and in no way dependent
on our V0p2 hardware support for example.

I also don’t want to force occasional developers against V0P2 code to load up lots of code
and libs that they may not even need (eg OTAESGCM) in some kind of DLL hell equivalent.

I propose to require pointers to enc/dec routines with the right signature to be made available
at run-time to the OTRadioLink frame RX/TX support routines, which means that only the top level
code that needs the secure frame functionality need link in the OTAESGCM lib, and other apps
get no dependency.  (Note, I’m relying on C++ type safety on signatures here ideally,
to completely minimise mutual dependencies, though there’s still the issue of retained/opaque
state to deal with, etc, etc.)

It also means that different enc/auth mechanisms can be selected at run-time or compile-time.
 */



#endif<|MERGE_RESOLUTION|>--- conflicted
+++ resolved
@@ -520,22 +520,13 @@
                                     void *state, const uint8_t *key,
                                     uint8_t *decryptedBodyOut, uint8_t decryptedBodyOutBuflen, uint8_t &decryptedBodyOutSize);
 
-    // Note that the message counter is designed both to:
-<<<<<<< HEAD
+    // Note that the message counter is designed to:
     //  a) prevent reuse of IVs, which can fatally weaken the cipher,
     //  b) avoid replay attacks.
     //
     // The implementation on both TX and RX sides should:
     //  a) allow nominally 10 years' life from the EEPROM (assuming 100,000 full write operations per byte),
     //  b) be resistant to (for example) deliberate power-cycling during update,
-=======
-    //  a) prevent reuse of IVs, which can fatally weaken the cipher
-    //  b) avoid replay attacks.
-    //
-    // The implementation on both TX and RX sides should:
-    //  a) allow nominally 10 years life from the EEPROM (assumed 100,000 full write operations per byte)
-    //  b) be resistant to (for example) deliberate power-cycling during update
->>>>>>> 8f46bf4f
     //  c) random EEPROM byte failures.
     //
     // Load the raw form of the persistent reboot/restart message counter from EEPROM into the supplied array.
