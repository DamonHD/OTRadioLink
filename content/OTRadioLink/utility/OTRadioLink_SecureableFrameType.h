--- conflicted
+++ resolved
@@ -485,21 +485,19 @@
     // plus possible other adjustments such has forcing bit values for reverse flows.
     // This routine constructs an IV from this expanded ID
     // (which must be at least length 6 for 'O' / 0x80 style enc/auth)
-    // and other information in the header.
+    // and other information in the header
+    // and calls decodeSecureSmallFrameRaw().
     //
     // If several candidate nodes share the ID prefix in the frame header
     // (in the extreme case with a zero-length header ID for an anonymous frame)
     // then they may all have to be tested in turn until one succeeds.
     //
-<<<<<<< HEAD
     // Generally a call to this should be done AFTER checking that
     // the aggregate message counter is higher than for the last successful receive
     // (for this node and flow direction)
     // and after a success those message counters should be updated
     // to the new values to prevent replay attacks.
     //
-=======
->>>>>>> 2e13308a
     //   * adjID / adjIDLen  adjusted candidate ID and available length (must be >= 6)
     //         based on ID in (structurally validated) sfh
     uint8_t decodeSecureSmallFrameFromID(const SecurableFrameHeader *sfh,
