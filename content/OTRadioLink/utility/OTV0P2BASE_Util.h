/*
The OpenTRV project licenses this file to you
under the Apache Licence, Version 2.0 (the "Licence");
you may not use this file except in compliance
with the Licence. You may obtain a copy of the Licence at

http://www.apache.org/licenses/LICENSE-2.0

Unless required by applicable law or agreed to in writing,
software distributed under the Licence is distributed on an
"AS IS" BASIS, WITHOUT WARRANTIES OR CONDITIONS OF ANY
KIND, either express or implied. See the Licence for the
specific language governing permissions and limitations
under the Licence.

Author(s) / Copyright (s): Damon Hart-Davis 2014--2016
                           Deniz Erbilgin 2016
*/

/*
 Simple utilities.
 */

#ifndef OTV0P2BASE_UTIL_H
#define OTV0P2BASE_UTIL_H

#include <stdint.h>
#include <stddef.h>
#include "OTV0P2BASE_Concurrency.h"

#ifdef ARDUINO
#include <Arduino.h>
<<<<<<< HEAD
#include <util/atomic.h>
=======
//#include <util/atomic.h>
>>>>>>> 59c505d1
#include "OTV0P2BASE_Sleep.h"
#else
#include <string.h>
#include "utility/OTV0P2BASE_ArduinoCompat.h"
#endif

extern uint8_t _end;

namespace OTV0P2BASE
{


// Templated function versions of min()/max() that do not evaluate the arguments twice.
template <class T> constexpr const T& fnmin(const T& a, const T& b) { return((a>b)?b:a); }
template <class T> constexpr const T& fnmax(const T& a, const T& b) { return((a<b)?b:a); }

// Compatible non-macro constexpr fn replacement for Arduino constrain().
// Constrains x to inclusive range [l,h].
template <class T> constexpr const T& fnconstrain(const T& x, const T& l, const T& h) { return((x<l)?l:((x>h)?h:x)); }

// Absolute difference.
// Requires < and - in order to work.
template <class T> constexpr const T fnabsdiff(const T& a, const T& b) { return((a<b)?(b-a):(a-b)); }

// Absolute value.
// Requires < and unary - in order to work.
template <class T> constexpr const T fnabs(const T& a) { return((a<0)?(-a):(a)); }

// Empty struct type as a placeholder.
struct emptyStruct { };

// Extract ASCII hex digit in range [0-9][a-f] (ie lowercase) from bottom 4 bits of argument.
// Eg, passing in 0xa (10) returns 'a'.
// The top 4 bits are ignored.
inline char hexDigit(const uint8_t value) { const uint8_t v = 0xf&value; if(v<10) { return(char('0'+v)); } return(char('a'+(v-10))); }
//static inline char hexDigit(const uint8_t value) { const uint8_t v = *("0123456789abcdef" + (0xf&value)); }
// Fill in the first two bytes of buf with the ASCII hex digits of the value passed.
// Eg, passing in a value 0x4e sets buf[0] to '4' and buf[1] to 'e'.
inline void hexDigits(const uint8_t value, char * const buf) { buf[0] = hexDigit(value>>4); buf[1] = hexDigit(value); }


/**
 * @brief   Convert a single hex character into a 4 bit nibble
 * @param   ASCII character in ranges 0-9, a-f or A-F
 * @retval  nibble containing a value between 0 and 15; -1 in case of error
 */
inline int8_t parseHexDigit(const char hexchar)
{
  if((hexchar >= '0') && (hexchar <= '9')) { return(hexchar - '0'); }
  if((hexchar >= 'a') && (hexchar <= 'f')) { return(hexchar - 'a' + 10); }
  if((hexchar >= 'A') && (hexchar <= 'F')) { return(hexchar - 'A' + 10); }
  return(-1); // ERROR
}

/**
 * @brief   Convert 1-2 hex character string (eg "0a") into a binary value
 * @param   pointer to a token containing characters between 0-9, a-f or A-F
 * @retval  byte containing converted value [0,255]; -1 in case of error
 */
int parseHexByte(const char *s);


// Modelled on the Linux likely()/unlikely() macros.
// Static hint whether branch is expected likely to be taken or not.
// Works for g++ and clang.
#if defined(__GNUG__) || defined(__clang__)
#define BRANCH_HINT_likely(x)       __builtin_expect(!!(x),1)
#define BRANCH_HINT_unlikely(x)     __builtin_expect(!!(x),0)
#else
#define BRANCH_HINT_likely(x)       (x)
#define BRANCH_HINT_unlikely(x)     (x)
#endif


// Class for scratch space that can be passed into callers to trim stack/auto usage.
// Possible to create tail end for use by nested callers
// where a routine needs to keep some state during those calls.
// Scratch size is limited to 255 bytes.
class ScratchSpace final
  {
  public:
    // Buffer space; non-NULL except in case of error (when bufsize will also be 0).
    uint8_t *const buf;
    // Buffer size; strictly positive except in case of error (when buf will also be NULL).
    const uint8_t bufsize;

    // Create an instance.
    //   * buf_  start of buffer space;
    //     must be non-NULL except to indicate that the buffer is unusable.
    //   * bufsize_  size of usable start of buffer;
    //     must be positive except to indicate that the buffer is unusable.
    constexpr ScratchSpace(uint8_t *const buf_, const uint8_t bufsize_)
      : buf((0 == bufsize_) ? NULL : buf_), bufsize((NULL == buf_) ? 0 : bufsize_) { }

    // Check if sub-spacw cannot be made (would not leave at least one byte available).
    static constexpr bool subSpaceCannotBeMade(uint8_t oldSize, uint8_t reserveN)
        { return((0 == reserveN) || (oldSize <= reserveN)); }
    // Create a sub-space n bytes from the start of the current space.
    // If the existing buffer is smaller than n (or null), or n is null,
    // the the result will be NULL and zero-sized.
    constexpr ScratchSpace(const ScratchSpace &parent, const uint8_t reserveN)
      : buf(subSpaceCannotBeMade(parent.bufsize, reserveN) ? NULL : parent.buf + reserveN),
        bufsize(subSpaceCannotBeMade(parent.bufsize, reserveN) ? 0 : parent.bufsize - reserveN)
        { }
  };


// Diagnostic tools for memory problems.
// Arduino AVR memory layout: DATA, BSS [_end, __bss_end], (HEAP,) [SP] STACK [RAMEND]
// See: http://web-engineering.info/node/30
#ifdef ARDUINO_ARCH_AVR
// Get the stack pointer and return as a size_t.
// Prefered AVR way reads stack pointer register
// This is a hack to hide differences between AVR-GCC and CI environments.
static inline size_t getSP() { return ((size_t)SP); }
#else
//  Dummy variable to hold stack pointer.
// Required for recordIfMinSP to function properly.
// Assuming stack grows downwards, MUST be set to a higher number than the highest possible address used by the program.
// todo replace with constexpr containing the highest available RAM address.
static size_t RAMEND = 0;
// Get the stack pointer and return as a size_t.
// If not on avr, create new local variable and get its address.
static inline size_t getSP() {
    volatile void* ptr;
    size_t position = (size_t)&ptr;
    return (position);
}
// Stub function for forceReset()
// todo Is there a better place for this?
inline void forceReset() {}
#endif  // ARDUINO_ARCH_AVR

#define MemoryChecks_DEFINED
// Requires ATOMIC_BLOCK and ATOMIC_RESTORESTATE to be defined on non AVR architectures.
class MemoryChecks
  {
  private:
    // Minimum value recorded for SP.
    // Marked volatile for safe access from ISRs.
<<<<<<< HEAD
    // Initialised to be RAMEND.
    static volatile size_t minSP;
//    static volatile size_t stackMark;
    // Stores which call to recordIfMinSP minsp was recorded at.
    static volatile uint8_t checkLocation;
    // Flags for checking which routines are on the stack at the particular time.
    static constexpr uint8_t highRiskSize = 5;
    static volatile uint8_t highRisk[highRiskSize];
    static uint8_t highRiskRecord[highRiskSize];
=======
    // fixme should be Initialised to be RAMEND but haven't worked out how.
    static volatile OTV0P2BASE::OTAtomic_t<size_t> minSP;
    // Stores which call to recordIfMinSP minsp was recorded at.
    // Defaults to 0
    static volatile uint8_t checkLocation;
>>>>>>> 59c505d1

  public:
    // Compute stack space in use on ARDUINO/AVR; non-negative.
    static size_t stackSpaceInUse() { return((size_t)RAMEND - getSP()); }
    // Compute space after DATA and BSS (_end) and below STACK (ignoring HEAP) on ARDUINO/AVR; should be strictly +ve.
    // If this becomes non-positive then variables are likely being corrupted.
    static intptr_t spaceBelowStackToEnd() { return((getSP() - (intptr_t)&_end)); }

    // Reset SP minimum: ISR-safe.
    static void resetMinSP() { minSP.store(RAMEND); }
    // Record current SP if minimum: ISR-safe.
    // Can be buried in parts of code prone to deep recursion.
<<<<<<< HEAD
    // Can record location of stack check to aid debug.
    // Locations:
    // 1-3: OTRadioLink_SecureableFrameType.cpp
    // 4    : OTRFM23BLink_OTRFM23BLink.cpp
    // 5    : Control.cpp
    // 6-8 : OTSIM900Link_OTSIM900Link.h
    static void recordIfMinSP(uint8_t location = 0) {
        ATOMIC_BLOCK (ATOMIC_RESTORESTATE) {
            const size_t position = getSP();
            if(position < minSP) {
                minSP = position;
                checkLocation = location;
#if 1
                memcpy(highRiskRecord, (const void *)highRisk, sizeof(highRisk));
#endif
            }
        }
    }
//    // record SP at this position
//    static void recordStackMark() { stackMark = getSP(); }
    // Get SP minimum: ISR-safe.
    static size_t getMinSP() { ATOMIC_BLOCK (ATOMIC_RESTORESTATE) { return(minSP); } }
    // Get minimum space below SP above _end: ISR-safe.
    static intptr_t getMinSPSpaceBelowStackToEnd() { ATOMIC_BLOCK (ATOMIC_RESTORESTATE) { return(minSP - (intptr_t)&_end); } }
//    static size_t getStackMark() { return (stackMark - (intptr_t)&_end); }
=======
    // Location defaults to 0 but can be assigned a value for the particular stack check to aid debug.
    // NOTE:
    // - On AVRs checkLocation may be overwritten with an incorrect value if recordIfMinSP is called in an interrupt
    //   after the if statement but before writing checkLocation. In this case, minSP will be set by the call in the
    //   interrupt but checkLocation will be set by the original call (i.e. outside the interrupt).
    //   fixme Ignored for now as is a minor problem and fixing it is not worth the effort and will be too complicated (DE20170504)
    // - In the case setting minSP fails, it is assumed that its value was changed in an interrupt and therefore is
    //   "more correct."
    static void recordIfMinSP(uint8_t location = 0) {
            const size_t pos = getSP();
            size_t min = minSP.load();
            if(pos < min) {
                checkLocation = location;
                minSP.compare_exchange_strong(min, pos);
            }
    }
    // Get SP minimum: ISR-safe.
    static size_t getMinSP() { return(minSP.load()); }
    // Get minimum space below SP above _end: ISR-safe.
    static intptr_t getMinSPSpaceBelowStackToEnd() { return(minSP.load() - (intptr_t)&_end); }
>>>>>>> 59c505d1
    // Force restart if minimum space below SP has not remained strictly positive.
    static void forceResetIfStackOverflow() { if(getMinSPSpaceBelowStackToEnd() <= 0) { forceReset(); } }
    // Get the identifier for location of stack check with highest stack usage,
    static uint8_t getLocation() { return checkLocation; }
<<<<<<< HEAD
    // Toggle tracking high risk functions
    // 0: RFM23BLink::handleInterruptSimple()
    // 1: bareStatsTX()
    // 2: Messaging.cpp:decodeAndHandleOTSecureableFrame()
    // 3:
    // 4:
    // 5:
    // 6:
    // 7:
    static inline void setHighRisk(uint8_t func) { ++highRisk[func]; }
    static inline void clearHighRisk(uint8_t func) { --highRisk[func]; }
    // Get states of high risk functions at high stack usage.
    static void getHighRisk(uint8_t *buf) {
        ATOMIC_BLOCK (ATOMIC_RESTORESTATE) {
            memcpy(buf, (const void*)highRiskRecord, sizeof(highRiskRecord));
            memset((void *)highRisk, 0, sizeof(highRisk));
            memset((void *)highRiskRecord, 0, sizeof(highRiskRecord));
        }
    }
=======
>>>>>>> 59c505d1
};


}

#endif<|MERGE_RESOLUTION|>--- conflicted
+++ resolved
@@ -30,11 +30,7 @@
 
 #ifdef ARDUINO
 #include <Arduino.h>
-<<<<<<< HEAD
-#include <util/atomic.h>
-=======
 //#include <util/atomic.h>
->>>>>>> 59c505d1
 #include "OTV0P2BASE_Sleep.h"
 #else
 #include <string.h>
@@ -169,29 +165,20 @@
 #endif  // ARDUINO_ARCH_AVR
 
 #define MemoryChecks_DEFINED
-// Requires ATOMIC_BLOCK and ATOMIC_RESTORESTATE to be defined on non AVR architectures.
 class MemoryChecks
   {
   private:
     // Minimum value recorded for SP.
     // Marked volatile for safe access from ISRs.
-<<<<<<< HEAD
-    // Initialised to be RAMEND.
-    static volatile size_t minSP;
-//    static volatile size_t stackMark;
+    // fixme should be Initialised to be RAMEND but haven't worked out how.
+    static volatile OTV0P2BASE::OTAtomic_t<size_t> minSP;
     // Stores which call to recordIfMinSP minsp was recorded at.
+    // Defaults to 0
     static volatile uint8_t checkLocation;
     // Flags for checking which routines are on the stack at the particular time.
     static constexpr uint8_t highRiskSize = 5;
     static volatile uint8_t highRisk[highRiskSize];
     static uint8_t highRiskRecord[highRiskSize];
-=======
-    // fixme should be Initialised to be RAMEND but haven't worked out how.
-    static volatile OTV0P2BASE::OTAtomic_t<size_t> minSP;
-    // Stores which call to recordIfMinSP minsp was recorded at.
-    // Defaults to 0
-    static volatile uint8_t checkLocation;
->>>>>>> 59c505d1
 
   public:
     // Compute stack space in use on ARDUINO/AVR; non-negative.
@@ -204,7 +191,14 @@
     static void resetMinSP() { minSP.store(RAMEND); }
     // Record current SP if minimum: ISR-safe.
     // Can be buried in parts of code prone to deep recursion.
-<<<<<<< HEAD
+    // Location defaults to 0 but can be assigned a value for the particular stack check to aid debug.
+    // NOTE:
+    // - On AVRs checkLocation may be overwritten with an incorrect value if recordIfMinSP is called in an interrupt
+    //   after the if statement but before writing checkLocation. In this case, minSP will be set by the call in the
+    //   interrupt but checkLocation will be set by the original call (i.e. outside the interrupt).
+    //   fixme Ignored for now as is a minor problem and fixing it is not worth the effort and will be too complicated (DE20170504)
+    // - In the case setting minSP fails, it is assumed that its value was changed in an interrupt and therefore is
+    //   "more correct."
     // Can record location of stack check to aid debug.
     // Locations:
     // 1-3: OTRadioLink_SecureableFrameType.cpp
@@ -226,37 +220,13 @@
 //    // record SP at this position
 //    static void recordStackMark() { stackMark = getSP(); }
     // Get SP minimum: ISR-safe.
-    static size_t getMinSP() { ATOMIC_BLOCK (ATOMIC_RESTORESTATE) { return(minSP); } }
-    // Get minimum space below SP above _end: ISR-safe.
-    static intptr_t getMinSPSpaceBelowStackToEnd() { ATOMIC_BLOCK (ATOMIC_RESTORESTATE) { return(minSP - (intptr_t)&_end); } }
-//    static size_t getStackMark() { return (stackMark - (intptr_t)&_end); }
-=======
-    // Location defaults to 0 but can be assigned a value for the particular stack check to aid debug.
-    // NOTE:
-    // - On AVRs checkLocation may be overwritten with an incorrect value if recordIfMinSP is called in an interrupt
-    //   after the if statement but before writing checkLocation. In this case, minSP will be set by the call in the
-    //   interrupt but checkLocation will be set by the original call (i.e. outside the interrupt).
-    //   fixme Ignored for now as is a minor problem and fixing it is not worth the effort and will be too complicated (DE20170504)
-    // - In the case setting minSP fails, it is assumed that its value was changed in an interrupt and therefore is
-    //   "more correct."
-    static void recordIfMinSP(uint8_t location = 0) {
-            const size_t pos = getSP();
-            size_t min = minSP.load();
-            if(pos < min) {
-                checkLocation = location;
-                minSP.compare_exchange_strong(min, pos);
-            }
-    }
-    // Get SP minimum: ISR-safe.
     static size_t getMinSP() { return(minSP.load()); }
     // Get minimum space below SP above _end: ISR-safe.
     static intptr_t getMinSPSpaceBelowStackToEnd() { return(minSP.load() - (intptr_t)&_end); }
->>>>>>> 59c505d1
     // Force restart if minimum space below SP has not remained strictly positive.
     static void forceResetIfStackOverflow() { if(getMinSPSpaceBelowStackToEnd() <= 0) { forceReset(); } }
     // Get the identifier for location of stack check with highest stack usage,
     static uint8_t getLocation() { return checkLocation; }
-<<<<<<< HEAD
     // Toggle tracking high risk functions
     // 0: RFM23BLink::handleInterruptSimple()
     // 1: bareStatsTX()
@@ -276,8 +246,6 @@
             memset((void *)highRiskRecord, 0, sizeof(highRiskRecord));
         }
     }
-=======
->>>>>>> 59c505d1
 };
 
 
