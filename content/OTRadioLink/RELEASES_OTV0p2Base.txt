ALL SIGNIFICANT RELEASES AND BRANCHES (and to-do)


This document is used to record all significant releases and branches
in the code tree.

Follow agreed procedures before creating (or deleting) branches
or release/freeze points.


pending:
    DE20151022:  Added printNum to OTSoftSerial.
    DE20151023:  Fixed compiler warnings from OTSoftSerial.
    DE20151023:  Replaced snprintf with itoa() in OTSoftSerial. 
    DHD20151025: TODO-547: reverted SPI to run at maximum-available speed by default.
    DHD20151025: TODO-547: defined OTV0P2BASE_IDLE_NOT_RECOMMENDED.
    DE20151026:  Fixed compiler warning due to isValid() in Sensor class
    DE20151026:  Added radio config location to OTV0P2BASE_EEPROM.h
    DE20151028:  getSubCycleTime() made static inline and migrated in
    DHD20151030: added USER2 and CO2 stats record space in EEPROM.
    DE20151102:  OTV0P2BASE_SoftSerial now working with V0p2_main
<<<<<<< HEAD
    DE20151105:  Added serialWriteAndFlush to Serial_IO.
=======
    DHD20151106: D21FM: moving some EEPROM-based stats down into base library.
>>>>>>> 7d482cb6




20151021:
    freezepoint name: V0.9 (as part of OTRadioLink)
    branch name: HEAD
    Deployed where: 16WW (released copy on GitHub https://github.com/DamonHD/OTRadioLink V0.8).
    Changes since last freezepoint (developer/mgr initials and brief description):
    Previous significant freezepoint: V0.8
    DHD20150821: split of this RELEASES note from OTRadioLink and OTRFM23BLink.
    DHD20150821: D21SM: moved MinimalOneWire support to base support library from mainline code.
    DHD20150825: D21SM: moved more entropy-related support to base support library from mainline code.
    DHD20150826: D21SM: moved EEPROM and RTC support to base support library from mainline code.
    DHD20150826: D21SM: moved more sleep support to base support library from mainline code.
    DHD20150827: COH-63: added warning about continuing problems with IDLE mode (in CLI, on REV9 this time).
    DHD20150920: fix from COHEAT in OW for DS18B20 to work properly for them: static const uint8_t stdDelayReduction = 5; // MarkT //  was: 2;
    DE20151021:  TODO-570: Migrated in Serial_IO
    DE20151021:  Created OTSoftSerial




20150817:
    freezepoint name: V0.8 (as part of OTRadioLink)
    branch name: HEAD
    Deployed where: 16WW (released copy on GitHub https://github.com/DamonHD/OTRadioLink V0.8).
    Changes since last freezepoint (developer/mgr initials and brief description):
    Previous significant freezepoint: V0.7
<|MERGE_RESOLUTION|>--- conflicted
+++ resolved
@@ -19,11 +19,8 @@
     DE20151028:  getSubCycleTime() made static inline and migrated in
     DHD20151030: added USER2 and CO2 stats record space in EEPROM.
     DE20151102:  OTV0P2BASE_SoftSerial now working with V0p2_main
-<<<<<<< HEAD
     DE20151105:  Added serialWriteAndFlush to Serial_IO.
-=======
     DHD20151106: D21FM: moving some EEPROM-based stats down into base library.
->>>>>>> 7d482cb6
 
 
 
