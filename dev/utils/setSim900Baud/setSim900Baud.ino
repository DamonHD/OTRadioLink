/*
The OpenTRV project licenses this file to you
under the Apache Licence, Version 2.0 (the "Licence");
you may not use this file except in compliance
with the Licence. You may obtain a copy of the Licence at

http://www.apache.org/licenses/LICENSE-2.0

Unless required by applicable law or agreed to in writing,
software distributed under the Licence is distributed on an
"AS IS" BASIS, WITHOUT WARRANTIES OR CONDITIONS OF ANY
KIND, either express or implied. See the Licence for the
specific language governing permissions and limitations
under the Licence.

Author(s) / Copyright (s): Deniz Erbilgin 2015--2016
                           Mark Hill 2016
                           Damon Hart-Davis 2015--2016
*/

#include <SoftwareSerial.h>

/**
 * How to use:
 * *** Use Arduino. V0p2 does not have high enough clock speed to run this program reliably ***
 * Set initialBaud to current SIM900 baud, or to 19200 if on autobaud
 * 'l' lists supported bauds
 * 'r' displays current baud
 * 's' sets a new baud
 */

SoftwareSerial ser(7, 8);

static const char setBaudCommand[] = "AT+IPR";
static const uint16_t initialBaud = 19200;
static const uint16_t targetBaud  = 2400;

void setup() {
  // put your setup code here, to run once:
  Serial.begin(4800);
  ser.begin(initialBaud);

  // power up shield
  pinMode(9, OUTPUT);
  digitalWrite(9, LOW);
  delay(500);
  digitalWrite(9, HIGH);
  delay(500);
  digitalWrite(9, LOW);

  delay(5000);
  getBaud();
  delay(500);
  setBaud();
  delay(500);
  ser.begin(2400);
  delay(500);
  getBaud();
  while (ser.available() > 0) ser.read();

  delay(500);
  loop();
}

void loop() {
<<<<<<< HEAD
  // put your main code here, to run repeatedly:
=======
>>>>>>> 9c1ac80e
  char c = 0;
  if (Serial.available() > 0) c = Serial.read();
  if (c == 'l') getPossibleBauds();
  else if (c == 'r') getBaud();
  else if (c == 's') setBaud();

  if (ser.available() > 0) Serial.print((char)ser.read());
}

void getPossibleBauds()
{
  Serial.println("\n++ List Supported Bauds ++");
  ser.write(setBaudCommand, sizeof(setBaudCommand) - 1);
  ser.println("=?");
}

void getBaud()
{
  Serial.println("\n++ Current Baud ++ - if correct you'll see <+IPR: 2400>");
  ser.write(setBaudCommand, sizeof(setBaudCommand) - 1);
  ser.println("?");
}

void setBaud()
{
  Serial.print("\n++ Setting Baud to ");
  Serial.print(targetBaud);
  Serial.println(" ++");

  ser.write(setBaudCommand, sizeof(setBaudCommand) - 1);
  ser.print("=");
  ser.println(targetBaud);

  ser.begin(targetBaud);

  //getRate();
}<|MERGE_RESOLUTION|>--- conflicted
+++ resolved
@@ -63,10 +63,6 @@
 }
 
 void loop() {
-<<<<<<< HEAD
-  // put your main code here, to run repeatedly:
-=======
->>>>>>> 9c1ac80e
   char c = 0;
   if (Serial.available() > 0) c = Serial.read();
   if (c == 'l') getPossibleBauds();
